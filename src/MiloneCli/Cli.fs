--- conflicted
+++ resolved
@@ -5,7 +5,6 @@
 open MiloneShared.Util
 open MiloneShared.UtilParallel
 open MiloneShared.UtilProfiler
-<<<<<<< HEAD
 open MiloneShared.UtilSymbol
 open Std.StdError
 open Std.StdMap
@@ -16,27 +15,12 @@
 
 module C = Std.StdChar
 module S = Std.StdString
-=======
-open MiloneStd.StdError
-open MiloneStd.StdPath
-open MiloneSyntax.Syntax
-
-module C = MiloneStd.StdChar
-module S = MiloneStd.StdString
-module Tir = MiloneSyntax.Tir
-module Typing = MiloneSyntax.Typing
-module SyntaxApi = MiloneSyntax.SyntaxApi
-module Hir = MiloneTranslation.Hir
-module TranslationApi = MiloneTranslation.TranslationApi
-module XirGen = MiloneTranslation.XirGen
-module XirReuse = MiloneTranslation.XirReuse
-module XirToCir = MiloneTranslation.XirToCir
->>>>>>> 8b5cff59
 module Lower = MiloneCli.Lower
 module ModuleFetch = MiloneCli.ModuleFetch
 module ModuleLoad = MiloneCli.ModuleLoad
 module PL = MiloneCli.PlatformLinux
 module PW = MiloneCli.PlatformWindows
+module SyntaxApi = MiloneSyntax.SyntaxApi
 
 let private currentVersion () = "0.6.0"
 
@@ -935,14 +919,11 @@
   | BuildCmd
   | RunCmd
   | EvalCmd
-<<<<<<< HEAD
   | ParseCmd
-=======
 
   // experimental
   | XCmd
 
->>>>>>> 8b5cff59
   | BadCmd of string
 
 let private parseArgs args =
@@ -964,11 +945,8 @@
     | "compile" -> CompileCmd, args
     | "run" -> RunCmd, args
     | "eval" -> EvalCmd, args
-<<<<<<< HEAD
     | "parse" -> ParseCmd, args
-=======
     | "x" -> XCmd, args
->>>>>>> 8b5cff59
     | _ -> BadCmd arg, []
 
 // -----------------------------------------------
@@ -1041,43 +1019,44 @@
       1
 
   | XCmd, args ->
-    let verbosity, args = parseVerbosity host args
-    let writeLog s = writeLog host verbosity s
-
-    let compileWithX (ctx: CompileCtx) =
-      match SyntaxApi.performSyntaxAnalysis ctx.SyntaxCtx with
-      | _, SyntaxApi.SyntaxAnalysisError (errors, _) -> CompileError(SyntaxApi.syntaxErrorsToString errors)
-
-      | _, SyntaxApi.SyntaxAnalysisOk (modules, tirCtx) ->
-        writeLog "Lower"
-        let modules, hirCtx = Lower.lower (modules, tirCtx)
-
-        TranslationApi.codeGenUsingXir writeLog (modules, hirCtx)
-        CompileOk []
-
-    let b, args = parseBuildLikeOptions host args
-    endArgs args
-
-    let options = BuildLikeOptions.toBuildOptions b
-    let projectDir = options.CompileOptions.ProjectDir
-    let targetDir = options.CompileOptions.TargetDir
-
-    let ctx = compileCtxNew host verbosity projectDir
-
-    match compileWithX ctx with
-    | CompileOk files ->
-      List.fold
-        (fun () (name, contents) ->
-          printfn "%s" name
-          host.FileWriteAllText(targetDir + "/" + name) contents)
-        ()
-        files
-
-      0
-
-    | CompileError output ->
-      host.WriteStdout output
-      1
+       failwith "TODO"
+  //   let verbosity, args = parseVerbosity host args
+  //   let writeLog s = writeLog host verbosity s
+
+  //   let compileWithX (ctx: CompileCtx) =
+  //     match SyntaxApi.performSyntaxAnalysis ctx.SyntaxCtx with
+  //     | _, SyntaxApi.SyntaxAnalysisError (errors, _) -> CompileError(SyntaxApi.syntaxErrorsToString errors)
+
+  //     | _, SyntaxApi.SyntaxAnalysisOk (modules, tirCtx) ->
+  //       writeLog "Lower"
+  //       let modules, hirCtx = Lower.lower (modules, tirCtx)
+
+  //       TranslationApi.codeGenUsingXir writeLog (modules, hirCtx)
+  //       CompileOk []
+
+  //   let b, args = parseBuildLikeOptions host args
+  //   endArgs args
+
+  //   let options = BuildLikeOptions.toBuildOptions b
+  //   let projectDir = options.CompileOptions.ProjectDir
+  //   let targetDir = options.CompileOptions.TargetDir
+
+  //   let ctx = compileCtxNew host verbosity projectDir
+
+  //   match compileWithX ctx with
+  //   | CompileOk files ->
+  //     List.fold
+  //       (fun () (name, contents) ->
+  //         printfn "%s" name
+  //         host.FileWriteAllText(targetDir + "/" + name) contents)
+  //       ()
+  //       files
+
+  //     0
+
+  //   | CompileError output ->
+  //     host.WriteStdout output
+  //     1
 
   | BadCmd subcommand, _ ->
     printfn "ERROR: Unknown subcommand '%s'." subcommand
