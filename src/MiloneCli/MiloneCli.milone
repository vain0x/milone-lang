--- conflicted
+++ resolved
@@ -57,12 +57,10 @@
 let private writeStdout (contents: string) : unit =
   __nativeStmt ("fwrite({0}.str, sizeof(char), (size_t){0}.len, stdout);", contents)
 
-<<<<<<< HEAD
 let private writeStderr (contents: string) : unit =
   __nativeStmt ("fwrite({0}.str, sizeof(char), (size_t){0}.len, stderr);", contents)
-=======
+
 let private getCwd () : string = __nativeFun "milone_get_cwd"
->>>>>>> 39a84598
 
 let private getEnv (name: string) : string = __nativeFun ("milone_get_env", name)
 
@@ -117,13 +115,8 @@
       FileExists = fileExists
       FileReadAllText = readFile
       FileWriteAllText = fileWriteAllText
-<<<<<<< HEAD
+      ReadStdinAll = readStdinAll
       WriteStdout = writeStdout
-      WriteStderr = writeStderr
-      ExecuteInto = executeInto }
-=======
-      ReadStdinAll = readStdinAll
-      WriteStdout = writeStdout }
->>>>>>> 39a84598
+      WriteStderr = writeStderr }
 
   cli host