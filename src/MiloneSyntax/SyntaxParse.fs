/// ## SyntaxParse
///
/// Analyze a list of tokens of a source file
/// to build an abstract syntax tree (AST)
/// and report syntax errors.
///
/// ### Disclaimer
///
/// The syntax and the layout rule are **NOT equivalent with F#**.
/// The parser assumes the source code is formatted
/// with the similar layout to the milone-lang code itself.
///
/// ### Layout rules
///
/// Words:
///
/// - Statements
///   - `let pat = body in next`
///     - `pat` and `body` are *inner* subterms
///     - `next` is a *dangling* subterm
///   - `if cond then body else alt`
///     - `cond` and `body` are inner subterms
///     - `alt` is a dangling subterm
///   - `match cond with | pat when guard → body`
///     - `cond`, `pat` and `guard` are inner subterms
///     - `body` is a dangling subterm if it's in the last arm;
///         or an inner subterm otherwise
///   - `type`
///   - `module`
/// - Functional applications (`f x`)
///     - `f` is a callee
///     - `x` is an argument
///
/// Rules:
///
/// - STATEMENT_INNER_LAYOUT:
///
///   Statements require the inner subterms
///   to be strictly deeper than the first token.
///
///   ```fsharp
///     let f () =
///      0  // Minimally indented (1-space)
///   ```
///
/// - STATEMENT_DANGLING_LAYOUT:
///
///   Statements require the dangling subterm
///   to be deeper or equal to the first token.
///
///   ```fsharp
///     if guard then error else
///     success   // Minimally indented (on the same column as `if`)
///   ```
///
/// - ELSE_IF_LAYOUT:
///
///   In short: `else if` is OK.
///
/// - SEMI_LAYOUT:
///
///   In a sequence of statements, first token of each item
///   must be on the same column as the first item
///   except a semicolon precedes it.
///
/// Note that the implementation doesn't verify the rule completely.
module rec MiloneSyntax.SyntaxParse

open MiloneShared.SharedTypes
open MiloneShared.Util
open MiloneSyntaxTypes.SyntaxTypes
open Std.StdError

module Int = Std.StdInt

let private newIntLit text flavorOpt =
  match flavorOpt with
  | None -> IntLit text
  | Some flavor -> IntLitWithFlavor(text, flavor)

// -----------------------------------------------
// Position
// -----------------------------------------------

/// No position information. Should be fixed.
let private noPos = -1, -1

let private posX ((_, x): Pos) = x

let private posY ((y, _): Pos) = y

let private posIsSameRow l r = posY l = posY r

let private posIsSameColumn l r = posX l = posX r

/// Gets if `r` is inside of the block of `l`.
let private posInside (l: Pos) (r: Pos) = posX l <= posX r

let private posAddX dx ((y, x): Pos) = y, x + dx

let private posMax ((lY, lX): Pos) ((rY, rX): Pos) = Int.max lY rY, Int.max lX rX

let private posPrev ((y, x): Pos) : Pos =
  if x <> 0 then y, x - 1
  else if y >= 1 then (y - 1), x
  else 0, 0

/// Gets if three tokens can be merged. (Assuming each token is 1-letter.)
/// That is, no space or comments interleave these positions.
let private canMerge3 (pos1: Pos) pos2 pos3 =
  let y1, x1 = pos1
  let y2, x2 = pos2
  let y3, x3 = pos3
  y1 = y2 && y2 = y3 && x1 + 1 = x2 && x2 + 1 = x3

// -----------------------------------------------
// Bp
// -----------------------------------------------

/// Binding power.
///
/// See: https://docs.microsoft.com/en-us/dotnet/fsharp/language-reference/symbol-and-operator-reference/#operator-precedence
[<NoEquality; NoComparison>]
type private Bp =
  | PrefixBp
  | MultiplyBp
  | AddBp
  | ConsBp
  | XorBp

  // `<`, `>`, `=`, `|>`, `|||`, `&&&`
  | SigilBp

  | AndBp
  | OrBp

let private bpNext bp =
  match bp with
  | OrBp -> AndBp
  | AndBp -> SigilBp
  | SigilBp -> XorBp
  | XorBp -> ConsBp
  | ConsBp -> AddBp
  | AddBp -> MultiplyBp

  | MultiplyBp
  | PrefixBp -> PrefixBp

// -----------------------------------------------
// Tokens
// -----------------------------------------------

/// Gets whether a token can be the first of a pattern and an expression.
/// (Is it a member of the FIRST set of pat and expr?)
let private inFirstOfPatAndExpr (token: Token) =
  match token with
  | IntToken _
  | FloatToken _
  | CharToken _
  | StringToken _
  | IdentToken _
  | LeftParenToken
  | LeftBracketToken
  | LeftBraceToken
  | FalseToken
  | MinusToken _
  | TrueToken -> true

  | _ -> false

/// Gets whether a token can be the first of a pattern.
let private inFirstOfPat (token: Token) =
  match token with
  | PublicToken
  | PrivateToken -> true

  | _ -> inFirstOfPatAndExpr token

/// Gets whether a token can be the first of an expression.
let private inFirstOfExpr (token: Token) =
  match token with
  | AmpAmpToken _
  | TildeTildeTildeToken _
  | IfToken
  | MatchToken
  | FunToken
  | LetToken -> true

  | _ -> inFirstOfPatAndExpr token

/// In the FIRST set of arguments?
let private inFirstOfArg (token: Token) =
  match token with
  | MinusToken false
  | AmpAmpToken false
  | TildeTildeTildeToken false -> false

  | _ -> inFirstOfExpr token

let private inFirstOfDecl (token: Token) =
  match token with
  | TypeToken
  | OpenToken
  | ModuleToken
  | LeftAttrToken -> true

  | _ -> inFirstOfExpr token

let private leadsPat tokens =
  match tokens with
  | (token, _) :: _ -> inFirstOfPat token
  | _ -> false

let private leadsExpr tokens =
  match tokens with
  | (token, _) :: _ -> inFirstOfExpr token
  | _ -> false

let private leadsArg tokens =
  match tokens with
  | (token, _) :: _ -> inFirstOfArg token
  | _ -> false

let private leadsDecl tokens =
  match tokens with
  | (token, _) :: _ -> inFirstOfDecl token
  | _ -> false

/// Position of next token.
let private nextPos tokens : Pos =
  match tokens with
  | [] -> (-1, 0)

  | (_, pos) :: _ -> pos

/// Gets whether next token exists and it is not shallower than `basePos`.
let private nextInside basePos tokens : bool =
  match tokens with
  | [] -> false

  // Closed by something out of box.
  | (_, pos) :: _ when posInside basePos pos -> true

  | _ -> false

// -----------------------------------------------
// Errors
// -----------------------------------------------

type private Tokens = (Token * Pos) list
type private Errors = (string * Pos) list

/// Parse result.
type private PR<'T> = 'T * Tokens * Errors

let private parseErrorCore msg pos errors : Errors =
  let msg =
    "PARSE ERROR: "
    + msg
    + " ("
    + Pos.toString pos
    + ")"

  (msg, pos) :: errors

let private parseTyError msg (tokens, errors) : ATy * Tokens * Errors =
  let pos = nextPos tokens
  let errors = parseErrorCore msg pos errors
  AMissingTy pos, tokens, errors

let private parsePatError msg (tokens, errors) : APat * Tokens * Errors =
  let pos = nextPos tokens
  let errors = parseErrorCore msg pos errors
  AMissingPat pos, tokens, errors

let private parseExprError msg (tokens, errors) : AExpr * Tokens * Errors =
  let pos = nextPos tokens
  let errors = parseErrorCore msg pos errors
  AMissingExpr pos, tokens, errors

let private parseDeclError msg (tokens, errors) : ADecl option * Tokens * Errors =
  let pos = nextPos tokens
  let errors = parseErrorCore msg pos errors
  None, tokens, errors

let private parseNewError msg (tokens, errors) : Errors =
  let pos = nextPos tokens
  parseErrorCore msg pos errors

// -----------------------------------------------
// Eating
// -----------------------------------------------

let private expectRightParen (tokens, errors) : Pos option * Tokens * Errors =
  match tokens with
  | (RightParenToken, pos) :: tokens -> Some pos, tokens, errors
  | _ -> None, tokens, parseNewError "Expected ')'" (tokens, errors)

let private expectRightBracket (tokens, errors) : Pos option * Tokens * Errors =
  match tokens with
  | (RightBracketToken, pos) :: tokens -> Some pos, tokens, errors
  | _ -> None, tokens, parseNewError "Expected ']'" (tokens, errors)

let private expectRightBrace (tokens, errors) : Pos option * Tokens * Errors =
  match tokens with
  | (RightBraceToken, pos) :: tokens -> Some pos, tokens, errors
  | _ -> None, tokens, parseNewError "Expected '}'" (tokens, errors)

let private expectRightAngle (tokens, errors) : Pos option * Tokens * Errors =
  match tokens with
  | (RightAngleToken, pos) :: tokens -> Some pos, tokens, errors
  | _ -> None, tokens, parseNewError "Expected '>'" (tokens, errors)

let private expectRightAttr (tokens, errors) : Pos option * Tokens * Errors =
  match tokens with
  | (RightAttrToken, pos) :: tokens -> Some pos, tokens, errors
  | _ -> None, tokens, parseNewError "Expected '>]'" (tokens, errors)

let private eatRec tokens : IsRec * Tokens =
  match tokens with
  | (RecToken, _) :: tokens -> IsRec, tokens
  | _ -> NotRec, tokens

let private eatVis tokens : Vis * Tokens =
  match tokens with
  | (PrivateToken, _) :: tokens -> PrivateVis, tokens
  | (PublicToken, _) :: tokens -> PublicVis, tokens
  | _ -> PublicVis, tokens

// -----------------------------------------------
// Name
// -----------------------------------------------

let private behindName name : Pos =
  let (Name (ident, (y, x))) = name
  y, x + ident.Length

// -----------------------------------------------
// Parse types
// -----------------------------------------------

<<<<<<< HEAD
/// `'<' ty '>'`
let private parseTyArgs basePos (tokens, errors) : PR<ATyArgList option> =
=======
// `'<' ty '>'`
let private parseTyArgs basePos (tokens, errors) : PR<ATy list> =
>>>>>>> 27ee0e10
  match tokens with
  | (LeftAngleToken true, lPos) :: tokens when posInside basePos lPos ->
    let rec go acc (tokens, errors) =
      match tokens with
      | (CommaToken, _) :: tokens ->
        let argTy, tokens, errors = parseTy basePos (tokens, errors)
        go (argTy :: acc) (tokens, errors)

      | _ -> List.rev acc, tokens, errors

    let argTy, tokens, errors = parseTy basePos (tokens, errors)
    let argTys, tokens, errors = go [ argTy ] (tokens, errors)
    let rOpt, tokens, errors = (tokens, errors) |> expectRightAngle
    Some(lPos, argTys, rOpt), tokens, errors

  | _ -> None, tokens, errors

<<<<<<< HEAD
/// `qual.ident <...>`
// pos: position behind name
=======
// `qual.ident <...>`
>>>>>>> 27ee0e10
let private parseNavTy basePos (tokens, errors) : PR<ATy> =
  let rec go acc pos (tokens, errors) =
    match tokens with
    | (IdentToken qual, qualPos) :: (DotToken, dotPos) :: tokens ->
      go ((Name(qual, qualPos), dotPos) :: acc) (posAddX 1 dotPos) (tokens, errors)

    | (IdentToken ident, identPos) :: tokens ->
      let tyArgListOpt, tokens, errors = parseTyArgs basePos (tokens, errors)
      AAppTy(List.rev acc, Some(Name(ident, identPos)), tyArgListOpt), tokens, errors

    | _ ->
      let errors =
        parseErrorCore "Expected identifier" pos errors

      AAppTy(List.rev acc, None, None), tokens, errors

  match tokens with
  | (IdentToken qual, qualPos) :: (DotToken, dotPos) :: tokens ->
    go [ Name(qual, qualPos), dotPos ] (posAddX 1 dotPos) (tokens, errors)

  | (IdentToken ident, identPos) :: tokens ->
    let tyArgListOpt, tokens, errors = parseTyArgs basePos (tokens, errors)
    AAppTy([], Some(Name(ident, identPos)), tyArgListOpt), tokens, errors

  | _ -> unreachable ()

let private parseTyAtom basePos (tokens, errors) : PR<ATy> =
  match tokens with
  | _ when nextInside basePos tokens |> not -> parseTyError "Expected a type atom" (tokens, errors)

  | (IdentToken _, _) :: _ -> parseNavTy basePos (tokens, errors)

  | (TyVarToken name, pos) :: tokens -> AVarTy(Name(name, pos)), tokens, errors

  | (LeftParenToken, lPos) :: tokens ->
    let ty, tokens, errors = parseTy basePos (tokens, errors)
    let rPos, tokens, errors = (tokens, errors) |> expectRightParen
    AParenTy(lPos, ty, rPos), tokens, errors

  | _ -> parseTyError "Expected a type atom" (tokens, errors)

/// `ty-suffix = ty-atom ( ident )*`
let private parseTySuffix basePos (tokens, errors) : PR<ATy> =
  let rec go (ty, tokens, errors) =
    let inside = nextInside basePos tokens

    match tokens with
    | (IdentToken ident, pos) :: tokens when inside -> go (ASuffixTy(ty, Name(ident, pos)), tokens, errors)

    | _ -> ty, tokens, errors

  parseTyAtom basePos (tokens, errors) |> go

/// `ty-tuple = ty-suffix ( '*' ty-suffix )*`
let private parseTyTuple basePos (tokens, errors) : PR<ATy> =
  let rec go acc (tokens, errors) =
    match tokens with
    | (StarToken, _) :: tokens ->
      let itemTy, tokens, errors = parseTySuffix basePos (tokens, errors)
      go (itemTy :: acc) (tokens, errors)

    | _ -> List.rev acc, tokens, errors

  let itemTy, tokens, errors = parseTySuffix basePos (tokens, errors)

  match tokens with
  | (StarToken, starPos) :: _ ->
    let itemTys, tokens, errors = go [] (tokens, errors)
    ATupleTy(itemTy :: itemTys, starPos), tokens, errors

  | _ -> itemTy, tokens, errors

// `ty-fun = ty-tuple ( '->' ty-fun )?`
let private parseTyFun basePos (tokens, errors) : PR<ATy> =
  let sTy, tokens, errors = parseTyTuple basePos (tokens, errors)

  match tokens with
  | (ArrowToken, arrowPos) :: tokens ->
    let tTy, tokens, errors = parseTyFun basePos (tokens, errors)
    AFunTy(sTy, arrowPos, tTy), tokens, errors

  | _ -> sTy, tokens, errors

let private parseTy basePos (tokens, errors) = parseTyFun basePos (tokens, errors)

// -----------------------------------------------
// Parse patterns
// -----------------------------------------------

let private parseNavPat (tokens, errors) : PR<APat> =
  let rec go acc tokens =
    match tokens with
    | (DotToken, dotPos) :: (IdentToken ident, identPos) :: tokens ->
      go (ANavPat(acc, dotPos, Some(Name(ident, identPos)))) tokens

    | (DotToken, dotPos) :: tokens -> ANavPat(acc, dotPos, None), tokens

    | _ -> acc, tokens

  match tokens with
  | (IdentToken ident, identPos) :: tokens ->
    let pat, tokens =
      go (AIdentPat(None, Name(ident, identPos))) tokens

    pat, tokens, errors

  | _ -> unreachable ()

/// `pat ')'`
let private parsePatParenBody basePos lPos (tokens, errors) : PR<APat> =
  let pat, tokens, errors = parsePat basePos (tokens, errors)
  let rPos, tokens, errors = (tokens, errors) |> expectRightParen
  AParenPat(lPos, pat, rPos), tokens, errors

// same as doParseStmts
let private doParseListPatItems basePos (tokens, errors) : PR<APat list> =
  let rec go i last acc alignPos (tokens, errors) =
    assert (i < 100100100)

    match tokens with
    | (SemiToken, semiPos) :: tokens when posInside alignPos semiPos ->
      let pat, tokens, errors = parsePat alignPos (tokens, errors)
      go (i + 1) pat (last :: acc) alignPos (tokens, errors)

    | _ when
      posIsSameColumn alignPos (nextPos tokens)
      && leadsPat tokens
      ->
      let pat, tokens, errors = parsePat alignPos (tokens, errors)
      go (i + 1) pat (last :: acc) alignPos (tokens, errors)

    | _ -> List.rev (last :: acc), tokens, errors

  let alignPos = nextPos tokens

  if posInside basePos alignPos && leadsPat tokens then
    let first, tokens, errors = parsePat alignPos (tokens, errors)
    go 0 first [] alignPos (tokens, errors)
  else
    [], tokens, errors

/// `pat ( ';' pat )* ']'`
let private parsePatListBody basePos bracketPos (tokens, errors) : PR<APat> =
  let itemPats, tokens, errors =
    doParseListPatItems basePos (tokens, errors)

  let rOpt, tokens, errors = expectRightBracket (tokens, errors)
  AListPat(bracketPos, itemPats, rOpt), tokens, errors

let private parsePatAtom basePos (tokens, errors) : PR<APat> =
  let onVis vis visPos tokens =
    match tokens with
    | (IdentToken ident, pos) :: tokens -> AIdentPat(Some(vis, visPos), Name(ident, pos)), tokens, errors
    | _ -> parsePatError "Expected identifier" (tokens, errors)

  match tokens with
  | _ when not (nextInside basePos tokens && leadsPat tokens) ->
    parsePatError "Expected a pattern atom" (tokens, errors)

  | (IntToken (text, flavorOpt), pos) :: tokens -> ALitPat(newIntLit text flavorOpt, pos), tokens, errors
  | (FloatToken text, pos) :: tokens -> ALitPat(FloatLit text, pos), tokens, errors
  | (CharToken value, pos) :: tokens -> ALitPat(CharLit value, pos), tokens, errors
  | (StringToken value, pos) :: tokens -> ALitPat(StringLit value, pos), tokens, errors

  | (IdentToken _, _) :: _ -> parseNavPat (tokens, errors)

  | (LeftParenToken, lPos) :: (RightParenToken, rPos) :: tokens -> ATuplePat(lPos, [], Some rPos), tokens, errors
  | (LeftParenToken, lPos) :: tokens -> parsePatParenBody basePos lPos (tokens, errors)
  | (LeftBracketToken, lPos) :: (RightBracketToken, rPos) :: tokens -> AListPat(lPos, [], Some rPos), tokens, errors
  | (LeftBracketToken, lPos) :: tokens -> parsePatListBody basePos lPos (tokens, errors)

  | (FalseToken, pos) :: tokens -> ALitPat(BoolLit false, pos), tokens, errors
  | (TrueToken, pos) :: tokens -> ALitPat(BoolLit true, pos), tokens, errors

  | (PublicToken, visPos) :: tokens -> onVis PublicVis visPos tokens
  | (PrivateToken, visPos) :: tokens -> onVis PrivateVis visPos tokens

  | (MinusToken _, pos) :: (IntToken (text, flavorOpt), _) :: tokens ->
    ALitPat(newIntLit ("-" + text) flavorOpt, pos), tokens, errors
  | (MinusToken _, _) :: tokens -> parsePatError "Expected negative literal pattern" (tokens, errors)

  | _ ->
    // Drop the next token to prevent infinite loop.
    parsePatError "Expected a pattern atom" (listSkip 1 tokens, errors)

let private parsePatCallArgs basePos (tokens, errors) : PR<APat list> =
  let innerBasePos = basePos |> posAddX 1

  let rec go acc (tokens, errors) =
    if nextInside innerBasePos tokens && leadsPat tokens then
      let pat, tokens, errors =
        parsePatAtom innerBasePos (tokens, errors)

      go (pat :: acc) (tokens, errors)
    else
      List.rev acc, tokens, errors

  go [] (tokens, errors)

let private parsePatApp basePos (tokens, errors) : PR<APat> =
  let callee, tokens, errors = parsePatAtom basePos (tokens, errors)

  // Parse argument if exists.
  if nextInside (basePos |> posAddX 1) tokens
     && leadsPat tokens then
    let argPos = posPrev (nextPos tokens)

    let arg, tokens, errors =
      parsePatAtom (basePos |> posAddX 1) (tokens, errors)

    AAppPat(callee, argPos, arg), tokens, errors
  else
    callee, tokens, errors

/// `pat-cons = pat-call ( '::' pat-cons )?`
let private parsePatCons basePos (tokens, errors) : PR<APat> =
  let head, tokens, errors = parsePatApp basePos (tokens, errors)

  match tokens with
  | (ColonColonToken, opPos) :: tokens ->
    let tail, tokens, errors = parsePatCons basePos (tokens, errors)
    AConsPat(head, opPos, tail), tokens, errors

  | _ -> head, tokens, errors

/// `pat-ascribe = pat-cons ( ':' ty )?`
let private parsePatAscribe basePos (tokens, errors) : PR<APat> =
  let pat, tokens, errors = parsePatCons basePos (tokens, errors)

  match tokens with
  | (ColonToken, colonPos) :: tokens ->
    let ty, tokens, errors =
      parseTy (nextPos tokens) (tokens, errors)

    AAscribePat(pat, colonPos, ty), tokens, errors

  | _ -> pat, tokens, errors

/// `pat-tuple = pat-ascribe ( ',' pat-ascribe )*`
let private parsePatTuple basePos (tokens, errors) : PR<APat> =
  let rec go acc (tokens, errors) =
    match tokens with
    | (CommaToken, _) :: tokens ->
      let second, tokens, errors =
        parsePatAscribe basePos (tokens, errors)

      go (second :: acc) (tokens, errors)

    | _ -> List.rev acc, tokens, errors

  let itemPat, tokens, errors =
    parsePatAscribe basePos (tokens, errors)

  match tokens with
  | (CommaToken, pos) :: _ ->
    let itemPats, tokens, errors = go [] (tokens, errors)
    ATuplePat(pos, itemPat :: itemPats, None), tokens, errors

  | _ -> itemPat, tokens, errors

/// `pat-as = pat-tuple ( 'as' ident )?`
/// NOTE: The syntax of `as` patterns is more flexible in F#.
let private parsePatAs basePos (tokens, errors) : PR<APat> =
  let pat, tokens, errors = parsePatTuple basePos (tokens, errors)

  match tokens with
  | (AsToken, pos) :: (IdentToken ident, identPos) :: tokens -> AAsPat(pat, pos, Name(ident, identPos)), tokens, errors

  | (AsToken, _) :: tokens ->
    let errors =
      parseNewError "Expected an identifier" (tokens, errors)

    pat, tokens, errors

  | _ -> pat, tokens, errors

/// `pat-or = pat ( '|' pat-or )?`
let private parsePatOr basePos (tokens, errors) : PR<APat> =
  let lPat, tokens, errors = parsePatAs basePos (tokens, errors)

  match tokens with
  | (PipeToken, pos) :: tokens ->
    let rPat, tokens, errors = parsePatOr basePos (tokens, errors)
    AOrPat(lPat, pos, rPat), tokens, errors

  | _ -> lPat, tokens, errors

[<RequireQualifiedAccess; NoEquality; NoComparison>]
type private ALetHead =
  | LetVal of IsRec * APat
  | LetFun of IsRec * Vis * Name * argPats: APat list * resultTyOpt: (Pos * ATy) option

/// Parses head of let expressions.
///
/// `let-fun = vis? ident pat-av+ ( ':' ty )? = ...`
/// `let-val = pat ...`
let private parseLetHead basePos (tokens, errors) : PR<ALetHead> =
  let isRec, tokens = eatRec tokens

  let asLetFun () =
    let vis, tokens = eatVis tokens

    match tokens with
    | (IdentToken callee, calleePos) :: tokens when posInside basePos calleePos && leadsPat tokens ->
      Some(vis, callee, calleePos, tokens)
    | _ -> None

  match asLetFun () with
  | Some (vis, callee, calleePos, tokens) ->
    let args, tokens, errors =
      parsePatCallArgs basePos (tokens, errors)

    let resultTyOpt, tokens, errors =
      match tokens with
      | (ColonToken, pos) :: tokens ->
        let ty, tokens, errors = parseTy basePos (tokens, errors)
        Some(pos, ty), tokens, errors

      | _ -> None, tokens, errors

    ALetHead.LetFun(isRec, vis, Name(callee, calleePos), args, resultTyOpt), tokens, errors

  | _ ->
    let pat, tokens, errors = parsePat basePos (tokens, errors)
    ALetHead.LetVal(isRec, pat), tokens, errors

/// `pat = pat-or`
let private parsePat basePos (tokens, errors) : PR<APat> =
  if not (nextInside basePos tokens && leadsPat tokens) then
    parsePatError "Expected a pattern" (tokens, errors)
  else
    parsePatOr basePos (tokens, errors)

// -----------------------------------------------
// Parse operator expressions
// -----------------------------------------------

/// `range = term ( '..' term )?`
let private parseRange basePos (tokens, errors) : PR<AExpr> =
  let l, tokens, errors = parseExpr basePos (tokens, errors)

  match tokens with
  | (DotDotToken, pos) :: tokens ->
    let r, tokens, errors = parseExpr basePos (tokens, errors)
    ARangeExpr(l, pos, r), tokens, errors

  | _ -> l, tokens, errors

let private parseAtom basePos (tokens, errors) : PR<AExpr> =
  match tokens with
  | _ when not (nextInside basePos tokens) -> parseExprError "Expected an expression" (tokens, errors)

  | (IntToken (text, flavorOpt), pos) :: tokens -> ALitExpr(newIntLit text flavorOpt, pos), tokens, errors
  | (FloatToken text, pos) :: tokens -> ALitExpr(FloatLit text, pos), tokens, errors
  | (CharToken value, pos) :: tokens -> ALitExpr(CharLit value, pos), tokens, errors
  | (StringToken value, pos) :: tokens -> ALitExpr(StringLit value, pos), tokens, errors

  | (IdentToken ident, pos) :: tokens ->
    let tyArgs, tokens, errors = parseTyArgs pos (tokens, errors)
    AIdentExpr(Name(ident, pos), tyArgs), tokens, errors

  | (LeftParenToken, lPos) :: (RightParenToken, rPos) :: tokens -> ATupleExpr(lPos, [], Some rPos), tokens, errors
  | (LeftParenToken, lPos) :: tokens -> parseParenBody basePos lPos (tokens, errors)
  | (LeftBracketToken, bracketPos) :: tokens -> parseList basePos bracketPos (tokens, errors)
  | (LeftBraceToken, bracePos) :: tokens -> parseRecordExpr bracePos (tokens, errors)

  | (FalseToken, pos) :: tokens -> ALitExpr(BoolLit false, pos), tokens, errors
  | (TrueToken, pos) :: tokens -> ALitExpr(BoolLit true, pos), tokens, errors

  | (IfToken, pos) :: tokens -> parseIf pos (tokens, errors)
  | (MatchToken, pos) :: tokens -> parseMatch pos (tokens, errors)
  | (FunToken, pos) :: tokens -> parseFun basePos pos (tokens, errors)
  | (LetToken, letPos) :: tokens -> parseLet letPos (tokens, errors)

  | _ ->
    // Drop the next token to prevent infinite loop.
    parseExprError "Expected an expression" (listSkip 1 tokens, errors)

/// `suffix = atom ( '.' '[' range ']' | '.' ident )*`
let private parseSuffix basePos (tokens, errors) : PR<AExpr> =
  let l, tokens, errors = parseAtom basePos (tokens, errors)

  let rec go acc (tokens, errors) =
    match tokens with
    | (DotToken, dotPos) :: (LeftBracketToken, lPos) :: tokens ->
      let r, tokens, errors = parseRange basePos (tokens, errors)
      let rPos, tokens, errors = (tokens, errors) |> expectRightBracket

      go (AIndexExpr(acc, dotPos, lPos, r, rPos)) (tokens, errors)

    | (DotToken, dotPos) :: (IdentToken ident, identPos) :: tokens ->
      go (ANavExpr(acc, dotPos, Some(Name(ident, identPos)))) (tokens, errors)

    | (DotToken, dotPos) :: tokens ->
      let errors =
        parseNewError "Expected .[] or .field" (tokens, errors)

      ANavExpr(acc, dotPos, None), tokens, errors

    | _ -> acc, tokens, errors

  go l (tokens, errors)

/// `app = suffix ( suffix )*`
let private parseApp basePos (tokens, errors) : PR<AExpr> =
  let innerBasePos = basePos |> posAddX 1

  let callee, tokens, errors = parsePrefix basePos (tokens, errors)

  let rec go callee (tokens, errors) =
    if nextInside innerBasePos tokens && leadsArg tokens then
      let pos = posPrev (nextPos tokens)

      let arg, tokens, errors =
        parsePrefix innerBasePos (tokens, errors)

      go (ABinaryExpr(AppBinary, callee, pos, arg)) (tokens, errors)
    else
      callee, tokens, errors

  go callee (tokens, errors)

// `prefix = ('-' | '&&' | '~~~')? app`
let private parsePrefix basePos (tokens, errors) : PR<AExpr> =
  match tokens with
  | (MinusToken _, pos) :: tokens ->
    let arg, tokens, errors = parseSuffix basePos (tokens, errors)
    AUnaryExpr(MinusUnary, pos, arg), tokens, errors

  | (AmpAmpToken _, pos) :: tokens ->
    let arg, tokens, errors = parseSuffix basePos (tokens, errors)
    AUnaryExpr(PtrOfUnary, pos, arg), tokens, errors

  | (TildeTildeTildeToken _, pos) :: tokens ->
    let arg, tokens, errors = parseSuffix basePos (tokens, errors)
    AUnaryExpr(BitNotUnary, arg, pos), tokens, errors

  | _ -> parseSuffix basePos (tokens, errors)

let private parseNextBp bp basePos (tokens, errors) : PR<AExpr> =
  match bpNext bp with
  | PrefixBp -> parseApp basePos (tokens, errors)
  | nextBp -> parseOp nextBp basePos (tokens, errors)

let private parseOps bp basePos l (tokens, errors) : PR<AExpr> =
  let nextL expr op opPos (tokens, errors) =
    let second, tokens, errors = parseNextBp bp basePos (tokens, errors)
    let expr = ABinaryExpr(op, expr, opPos, second)
    parseOps bp basePos expr (tokens, errors)

  let nextR expr op opPos (tokens, errors) =
    let second, tokens, errors = parseOp bp basePos (tokens, errors)
    let expr = ABinaryExpr(op, expr, opPos, second)
    parseOps bp basePos expr (tokens, errors)

  match bp, tokens with
  | OrBp, (PipePipeToken, opPos) :: tokens -> nextL l LogicalOrBinary opPos (tokens, errors)

  | AndBp, (AmpAmpToken false, opPos) :: tokens -> nextL l LogicalAndBinary opPos (tokens, errors)

  | SigilBp, (RightAngleToken, opPos) :: (RightAngleToken, pos2) :: (RightAngleToken, pos3) :: tokens when
    canMerge3 opPos pos2 pos3
    ->
    nextL l RightShiftBinary opPos (tokens, errors)

  | SigilBp, (EqualToken, opPos) :: tokens -> nextL l EqualBinary opPos (tokens, errors)
  | SigilBp, (LeftRightToken, opPos) :: tokens -> nextL l NotEqualBinary opPos (tokens, errors)
  | SigilBp, (LeftAngleToken false, opPos) :: tokens -> nextL l LessBinary opPos (tokens, errors)
  | SigilBp, (LeftEqualToken, opPos) :: tokens -> nextL l LessEqualBinary opPos (tokens, errors)
  | SigilBp, (RightAngleToken, opPos) :: tokens -> nextL l GreaterBinary opPos (tokens, errors)
  | SigilBp, (RightEqualToken, opPos) :: tokens -> nextL l GreaterEqualBinary opPos (tokens, errors)

  | SigilBp, (PipeRightToken, opPos) :: tokens -> nextL l PipeBinary opPos (tokens, errors)

  | SigilBp, (AmpAmpAmpToken, opPos) :: tokens -> nextL l BitAndBinary opPos (tokens, errors)
  | SigilBp, (PipePipePipeToken, opPos) :: tokens -> nextL l BitOrBinary opPos (tokens, errors)
  | SigilBp, (LeftLeftLeftToken, opPos) :: tokens -> nextL l LeftShiftBinary opPos (tokens, errors)

  | XorBp, (HatHatHatToken, opPos) :: tokens -> nextR l BitXorBinary opPos (tokens, errors)

  | ConsBp, (ColonColonToken, opPos) :: tokens -> nextR l ConsBinary opPos (tokens, errors)

  | AddBp, (PlusToken, opPos) :: tokens -> nextL l AddBinary opPos (tokens, errors)
  | AddBp, (MinusToken false, opPos) :: tokens -> nextL l SubtractBinary opPos (tokens, errors)

  | MultiplyBp, (StarToken, opPos) :: tokens -> nextL l MultiplyBinary opPos (tokens, errors)
  | MultiplyBp, (SlashToken, opPos) :: tokens -> nextL l DivideBinary opPos (tokens, errors)
  | MultiplyBp, (PercentToken, opPos) :: tokens -> nextL l ModuloBinary opPos (tokens, errors)

  | _ -> l, tokens, errors

/// E.g. `add = mul ( ('+'|'-') mul )*`
let private parseOp bp basePos (tokens, errors) : PR<AExpr> =
  let l, tokens, errors = parseNextBp bp basePos (tokens, errors)

  parseOps bp basePos l (tokens, errors)

let private parseTupleItem basePos (tokens, errors) : PR<AExpr> = parseOp OrBp basePos (tokens, errors)

/// `tuple = item ( ',' item )*`
let private parseTuple basePos (tokens, errors) : PR<AExpr> =
  let rec go acc (tokens, errors) =
    match tokens with
    | (CommaToken, _) :: tokens ->
      let second, tokens, errors = parseTupleItem basePos (tokens, errors)
      go (second :: acc) (tokens, errors)

    | tokens -> List.rev acc, tokens, errors

  let item, tokens, errors = parseTupleItem basePos (tokens, errors)

  match tokens with
  | (CommaToken, pos) :: _ ->
    let items, tokens, errors = go [] (tokens, errors)
    ATupleExpr(pos, item :: items, None), tokens, errors

  | _ -> item, tokens, errors

/// `ascribe = tuple ( ':' ty )?`
let private parseAscribe basePos (tokens, errors) : PR<AExpr> =
  let body, tokens, errors = parseTuple basePos (tokens, errors)

  match tokens with
  | (ColonToken, colonPos) :: tokens ->
    let ty, tokens, errors = parseTy basePos (tokens, errors)
    AAscribeExpr(body, colonPos, ty), tokens, errors

  | _ -> body, tokens, errors

let private parseExpr basePos (tokens, errors) : PR<AExpr> = parseAscribe basePos (tokens, errors)

// -----------------------------------------------
// Parse block expressions
// -----------------------------------------------

let private parseParenBody basePos lPos (tokens, errors) : PR<AExpr> =
  match tokens with
  | (FunToken, funPos) :: tokens ->
    // HACK: Specialize for `(fun ... -> ...)` so that `(` doesn't form a block.
    let body, tokens, errors =
      parseFun basePos funPos (tokens, errors)

    let rPos, tokens, errors = (tokens, errors) |> expectRightParen
    AParenExpr(lPos, body, rPos), tokens, errors

  | _ ->
    let stmts, tokens, errors = parseItems (tokens, errors)
    let rPos, tokens, errors = (tokens, errors) |> expectRightParen

    let wrap expr = AParenExpr(lPos, expr, rPos)

    let body, tokens, errors =
      match splitLast stmts with
      | Some ([], expr) -> wrap expr, tokens, errors
      | Some (stmts, last) -> wrap (ASemiExpr(stmts, last, lPos)), tokens, errors
      | None -> parseExprError "Expected an expression" (tokens, errors)

    body, tokens, errors

let private parseList _basePos lPos (tokens, errors) : PR<AExpr> =
  let items, tokens, errors = parseItems (tokens, errors)
  let rOpt, tokens, errors = (tokens, errors) |> expectRightBracket
  AListExpr(lPos, items, rOpt), tokens, errors

let private parseRecordExpr lPos (tokens, errors) : PR<AExpr> =
  let rec go acc alignPos (tokens, errors) =
    match tokens with
    | (RightBraceToken, _) :: _ -> List.rev acc, tokens, errors

    | (SemiToken, _) :: tokens -> go acc (nextPos tokens) (tokens, errors)

    | (IdentToken ident, identPos) :: (EqualToken, equalPos) :: tokens when identPos |> posIsSameColumn alignPos ->
      let init, tokens, errors =
        parseExpr (identPos |> posAddX 1) (tokens, errors)

      go ((Name(ident, identPos), equalPos, init) :: acc) alignPos (tokens, errors)

    | (_, pos) :: tokens when pos |> posInside alignPos ->
      let errors =
        parseErrorCore "Expected 'field = expr'." pos errors

      go acc alignPos (tokens, errors)

    | _ -> List.rev acc, tokens, errors

  let baseOpt, (fields, tokens, errors) =
    match tokens with
    | (RightBraceToken, _) :: _ -> None, ([], tokens, errors)

    | (IdentToken _, _) :: (EqualToken, _) :: _ -> None, go [] (nextPos tokens) (tokens, errors)

    | _ ->
      let baseExpr, tokens, errors =
        parseExpr (nextPos tokens) (tokens, errors)

      let withPosOpt, tokens, errors =
        match tokens with
        | (WithToken, withPos) :: tokens -> Some withPos, tokens, errors

        | _ ->
          let errors =
            parseErrorCore "Expected 'with' keyword." (nextPos tokens) errors

          None, tokens, errors

      Some(baseExpr, withPosOpt), go [] (nextPos tokens) (tokens, errors)

  let rPos, tokens, errors = (tokens, errors) |> expectRightBrace

  ARecordExpr(lPos, baseOpt, fields, rPos), tokens, errors

let private parseThenClause basePos (tokens, errors) : PR<Pos * AExpr> =
  let innerBasePos = basePos |> posAddX 1

  // #incorrectPos
  let thenPos, (body, tokens, errors) =
    match tokens with
    | (ThenToken, thenPos) :: tokens when posInside basePos thenPos ->
      let body, tokens, errors =
        parseSemi innerBasePos thenPos (tokens, errors)

      thenPos, (body, tokens, errors)

    | _ ->
      let pos = posPrev (nextPos tokens)
      pos, parseExprError "Expected 'then'" (tokens, errors)

  (thenPos, body), tokens, errors

let private parseElseClause basePos (tokens, errors) : PR<(Pos * AExpr) option> =
  match tokens with
  | (ElseToken, elsePos) :: (IfToken, nextIfPos) :: tokens when
    posInside basePos elsePos
    && posIsSameRow elsePos nextIfPos
    ->
    // ELSE_IF_LAYOUT rule. Parse the next as if `if` in `else if` is placed where `else` is.
    let alt, tokens, errors =
      parseExpr basePos ((IfToken, elsePos) :: tokens, errors)

    Some(elsePos, alt), tokens, errors

  | (ElseToken, elsePos) :: tokens when posInside basePos elsePos ->
    let alt, tokens, errors =
      parseSemi basePos elsePos (tokens, errors)

    Some(elsePos, alt), tokens, errors

  | _ -> None, tokens, errors

let private parseIf ifPos (tokens, errors) : PR<AExpr> =
  let innerBasePos = ifPos |> posAddX 1

  let cond, tokens, errors = parseExpr innerBasePos (tokens, errors)
  let (thenPos, body), tokens, errors = parseThenClause ifPos (tokens, errors)
  let altOpt, tokens, errors = parseElseClause ifPos (tokens, errors)
  AIfExpr(ifPos, cond, thenPos, body, altOpt), tokens, errors

<<<<<<< HEAD
/// `'|'? pat ( 'when' expr )? -> expr`
let private parseMatchArm matchPos (pipePos: Pos option) (tokens, errors) =
=======
// `pat ( 'when' expr )? -> expr`
let private parseMatchArm matchPos armPos (tokens, errors) =
>>>>>>> 27ee0e10
  let innerBasePos = matchPos |> posAddX 1

  let pat, tokens, errors = parsePat innerBasePos (tokens, errors)

  let guardOpt, tokens, errors =
    match tokens with
    | (WhenToken, whenPos) :: tokens ->
      let guard, tokens, errors = parseExpr innerBasePos (tokens, errors)
      Some(whenPos, guard), tokens, errors

    | _ -> None, tokens, errors

  // #incorrectPos
  let arrowPos, (body, tokens, errors) =
    match tokens with
    | (ArrowToken, arrowPos) :: tokens -> arrowPos, parseSemi matchPos arrowPos (tokens, errors)

    | _ -> posPrev (nextPos tokens), parseExprError "Expected '->'" (tokens, errors)

  (pipePos, pat, guardOpt, arrowPos, body), tokens, errors

let private parseMatch matchPos (tokens, errors) : PR<AExpr> =
  let cond, tokens, errors = parseExpr matchPos (tokens, errors)

  let withPos, pipePos, tokens, errors =
    match tokens with
    | (WithToken, withPos) :: (PipeToken, pipePos) :: tokens -> Some withPos, Some pipePos, tokens, errors

    | (WithToken, withPos) :: tokens -> Some withPos, None, tokens, errors

    | _ ->
      let errors =
        parseNewError "Expected 'with'" (tokens, errors)

      None, None, tokens, errors

  let rec go acc pipePos (tokens, errors) =
    let arm, tokens, errors =
      parseMatchArm matchPos pipePos (tokens, errors)

    match tokens with
    | (PipeToken, pipePos) :: tokens when posInside matchPos pipePos -> go (arm :: acc) (Some pipePos) (tokens, errors)

    | _ -> List.rev (arm :: acc), tokens, errors

  let arms, tokens, errors =
    if Option.isNone withPos then
      [], tokens, errors
    else if
      Option.isNone pipePos
      && not (nextInside matchPos tokens && leadsPat tokens)
    then
      // Avoid parsing body if apparently no arms.
      [], tokens, ("Expected at least one arm.", matchPos) :: errors
    else
      go [] pipePos (tokens, errors)

  AMatchExpr(matchPos, cond, withPos, arms), tokens, errors

// `fun-expr = 'fun' pat* '->' expr`
let private parseFun basePos funPos (tokens, errors) : PR<AExpr> =
  let argPats, tokens, errors =
    parsePatCallArgs basePos (tokens, errors)

  // #incorrectPos
  let arrowPos, (body, tokens, errors) =
    match tokens with
    | (ArrowToken, arrowPos) :: tokens -> arrowPos, parseSemi basePos arrowPos (tokens, errors)

    | _ -> posPrev (nextPos tokens), parseExprError "Missing '->'" (tokens, errors)

  AFunExpr(funPos, argPats, arrowPos, body), tokens, errors

// -----------------------------------------------
// Parse binding statements
// -----------------------------------------------

let private parseLet letPos (tokens, errors) : PR<AExpr> =
  let innerBasePos = letPos |> posAddX 1

  let head, tokens, errors =
    parseLetHead innerBasePos (tokens, errors)

  // #incorrectPos
  let equalPos, (body, tokens, errors) =
    match tokens with
    | (EqualToken, equalPos) :: tokens -> equalPos, parseSemi innerBasePos equalPos (tokens, errors)

    | _ -> posPrev (nextPos tokens), parseExprError "Missing '='" (tokens, errors)

  let nextOpt, tokens, errors =
    match tokens with
    | (InToken, inPos) :: tokens when posInside letPos inPos ->
      let next, tokens, errors = parseSemi letPos inPos (tokens, errors)
      Some next, tokens, errors

    | _ :: _ when posIsSameColumn (nextPos tokens) letPos ->
      // Implicit `in` clause must be on the same column as `let`.
      let next, tokens, errors =
        parseSemi letPos (nextPos tokens) (tokens, errors)

      Some next, tokens, errors

    | _ -> None, tokens, errors

  match head with
  | ALetHead.LetVal (isRec, pat) ->
    ALetExpr(letPos, ALetContents.LetVal(isRec, pat, equalPos, body), nextOpt), tokens, errors

  | ALetHead.LetFun (isRec, vis, callee, argPats, resultTyOpt) ->
    ALetExpr(letPos, ALetContents.LetFun(isRec, vis, callee, argPats, resultTyOpt, equalPos, body), nextOpt),
    tokens,
    errors

/// `payload-ty = labeled-ty ( '*' labeled-ty )*`
/// `labeled-ty = ( ident ':' )? ty-suffix`
let private parsePayloadTy basePos (tokens, errors) : PR<(Pos option * ATy) list> =
  let eatLabel tokens =
    match tokens with
    | (IdentToken _, pos) :: (ColonToken, _) :: tokens -> Some pos, tokens
    | _ -> None, tokens

  // parse first
  let labelOpt, tokens = eatLabel tokens
  let firstTy, tokens, errors = parseTySuffix basePos (tokens, errors)

  // parse second or more
  let rec go acc (tokens, errors) =
    match tokens with
    | (StarToken, _) :: tokens ->
      let labelOpt, tokens = eatLabel tokens
      let itemTy, tokens, errors = parseTySuffix basePos (tokens, errors)
      go ((labelOpt, itemTy) :: acc) (tokens, errors)

    | _ -> List.rev acc, tokens, errors

  go [ labelOpt, firstTy ] (tokens, errors)

/// Parses the body of union `type` declaration.
let private parseTyDeclUnion basePos (tokens, errors) : PR<ATyDeclBody> =
  let rec go acc (tokens, errors) =
    match tokens with
    | (PipeToken, pipePos) :: (IdentToken ident, identPos) :: (OfToken, ofPos) :: tokens ->
      let payloadTy, tokens, errors = parsePayloadTy basePos (tokens, errors)

      go
        ((pipePos, Name(ident, identPos), Some(ofPos, payloadTy))
         :: acc)
        (tokens, errors)

    | (PipeToken, pipePos) :: (IdentToken ident, identPos) :: tokens ->
      go ((pipePos, Name(ident, identPos), None) :: acc) (tokens, errors)

    | _ -> List.rev acc, tokens, errors

  let variants, tokens, errors = go [] (tokens, errors)
  AUnionTyDeclBody variants, tokens, errors

/// Parses the body of record type declaration.
let private parseTyDeclRecord basePos lPos (tokens, errors) : PR<ATyDeclBody> =
  let rec go acc alignPos (tokens, errors) =
    match tokens with
    | (RightBraceToken, _) :: _ -> List.rev acc, tokens, errors

    | (SemiToken, _) :: tokens -> go acc (nextPos tokens) (tokens, errors)

    | (IdentToken ident, identPos) :: (ColonToken, colonPos) :: tokens when identPos |> posIsSameColumn alignPos ->
      let ty, tokens, errors =
        parseTy (identPos |> posAddX 1) (tokens, errors)

      go ((Name(ident, identPos), ty, colonPos) :: acc) alignPos (tokens, errors)

    | (_, pos) :: tokens when pos |> posInside basePos ->
      let errors =
        parseErrorCore "Expected a field declaration." pos errors

      go acc alignPos (tokens, errors)

    | _ -> List.rev acc, tokens, errors

  let fields, tokens, errors =
    let alignPos = nextPos tokens
    go [] alignPos (tokens, errors)

  let rPos, tokens, errors = (tokens, errors) |> expectRightBrace

  ARecordTyDeclBody(lPos, fields, rPos), tokens, errors

/// Parses after `type .. =`.
/// NOTE: Unlike F#, it can't parse `type A = A` as definition of discriminated union.
let private parseTyDeclBody basePos (tokens, errors) : PR<ATyDeclBody> =
  let _, tokens = eatVis tokens

  match tokens with
  | (PipeToken, _) :: _ -> parseTyDeclUnion basePos (tokens, errors)

  | (IdentToken _, pos) :: (OfToken, _) :: _ ->
    // #incorrectPos
    let tokens = (PipeToken, posPrev pos) :: tokens
    parseTyDeclUnion basePos (tokens, errors)

  | (LeftBraceToken, lPos) :: tokens -> parseTyDeclRecord basePos lPos (tokens, errors)

  | _ ->
    let ty, tokens, errors = parseTy basePos (tokens, errors)
    ATySynonymDeclBody ty, tokens, errors

let private parseStmt basePos (tokens, errors) : PR<AExpr> =
  match tokens with
  | (LetToken, letPos) :: tokens -> parseLet letPos (tokens, errors)
  | _ -> parseExpr basePos (tokens, errors)

/// Parses a sequence of statements.
/// These statements must be aligned on the same column
/// except ones preceded by semicolon.
///
/// Returns last and non-last statements in reversed order.
let private doParseStmts last alignPos (tokens, errors) : PR<AExpr * AExpr list> =
  let rec go i last acc alignPos (tokens, errors) =
    assert (i < 100100100)

    match tokens with
    | (SemiToken, semiPos) :: tokens when posInside alignPos semiPos ->
      let expr, tokens, errors = parseStmt alignPos (tokens, errors)
      go (i + 1) expr (last :: acc) alignPos (tokens, errors)

    | _ when
      posIsSameColumn alignPos (nextPos tokens)
      && leadsExpr tokens
      ->
      let expr, tokens, errors = parseStmt alignPos (tokens, errors)
      go (i + 1) expr (last :: acc) alignPos (tokens, errors)

    | _ -> (last, acc), tokens, errors

  go 0 last [] alignPos (tokens, errors)

/// Parses a sequence of expressions separated by `;`s
/// or aligned on the same column.
/// Contents must be deeper than or equal to `basePos`,
/// which is typically the pos of `let`/`type`/`module`/etc.
/// The `mainPos` is a hint of the semi expression's pos.
/// `stmts = stmt ( ';' stmt )*`
let private parseSemi basePos mainPos (tokens, errors) : PR<AExpr> =
  let basePos = nextPos tokens |> posMax basePos
  let alignPos = nextPos tokens

  if posInside basePos alignPos && leadsExpr tokens then
    let first, tokens, errors = parseStmt alignPos (tokens, errors)

    let (last, acc), tokens, errors =
      doParseStmts first alignPos (tokens, errors)

    ASemiExpr(List.rev acc, last, mainPos), tokens, errors
  else
    parseExprError "Expected statements" (tokens, errors)

let private parseItems (tokens, errors) : PR<AExpr list> =
  let alignPos = nextPos tokens

  if leadsExpr tokens then
    let first, tokens, errors = parseStmt alignPos (tokens, errors)

    let (last, acc), tokens, errors =
      doParseStmts first alignPos (tokens, errors)

    List.rev (last :: acc), tokens, errors
  else
    [], tokens, errors

// -----------------------------------------------
// Parse declarations
// -----------------------------------------------

let private parseTyParamList identPos (tokens, errors) : PR<ATyParamList option> =
  match tokens with
  | (LeftAngleToken true, lPos) :: tokens when posIsSameRow identPos lPos ->
    let rec go acc tokens =
      match tokens with
      | (TyVarToken ident, identPos) :: tokens ->
        let acc = Name(ident, identPos) :: acc

        match tokens with
        | (CommaToken, _) :: tokens -> go acc tokens

        | (RightAngleToken, rPos) :: tokens -> List.rev acc, Some rPos, None, tokens

        | _ -> List.rev acc, None, Some "Expected '>'.", tokens

      | _ -> List.rev acc, None, Some "Expected type variable.", tokens

    let tyArgs, rPos, msgOpt, tokens = go [] tokens

    let errors =
      match msgOpt with
      | Some msg -> parseNewError msg (tokens, errors)
      | None -> errors

    Some(lPos, tyArgs, rPos), tokens, errors

  | _ -> None, tokens, errors

let private parseLetDecl letPos (tokens, errors) : PR<ADecl option> =
  let innerBasePos = letPos |> posAddX 1

  let head, tokens, errors =
    parseLetHead innerBasePos (tokens, errors)

  // #incorrectPos
  let equalPos, (init, tokens, errors) =
    match tokens with
    | (EqualToken, equalPos) :: tokens -> equalPos, parseSemi innerBasePos equalPos (tokens, errors)
    | _ -> posPrev (nextPos tokens), parseExprError "Missing '='" (tokens, errors)

  let decl, tokens, errors =
    match head with
    | ALetHead.LetVal (isRec, pat) -> ALetDecl(letPos, ALetContents.LetVal(isRec, pat, equalPos, init)), tokens, errors

    | ALetHead.LetFun (isRec, vis, callee, argPats, resultTyOpt) ->
      ALetDecl(letPos, ALetContents.LetFun(isRec, vis, callee, argPats, resultTyOpt, equalPos, init)), tokens, errors

  Some decl, tokens, errors

let private parseTyDecl typePos (tokens, errors) : PR<ADecl option> =
  let basePos = typePos |> posAddX 1

  let vis, tokens = eatVis tokens

  let tyIdentOpt, (tokens, errors) =
    match tokens with
    | (IdentToken tyIdent, tyIdentPos) :: tokens -> Some(tyIdent, tyIdentPos), (tokens, errors)
    | _ ->
      let errors =
        parseNewError "Expected identifier" (tokens, errors)

      None, (tokens, errors)

  let opt, tokens, errors =
    match tyIdentOpt with
    | Some (tyIdent, tyIdentPos) ->
      let tyName = Name(tyIdent, tyIdentPos)

      let tyArgs, tokens, errors =
        parseTyParamList tyIdentPos (tokens, errors)

      Some(tyName, tyArgs), tokens, errors

    | None -> None, tokens, errors

  match opt, tokens with
  | Some (tyName, tyParamList), (EqualToken, equalPos) :: tokens ->
    let tyDecl, tokens, errors =
      parseTyDeclBody basePos (tokens, errors)

    let decl =
      match tyDecl with
      | ATySynonymDeclBody ty -> ATySynonymDecl(typePos, vis, tyName, tyParamList, equalPos, ty)
      | AUnionTyDeclBody variants -> AUnionTyDecl(typePos, vis, tyName, tyParamList, equalPos, variants)
      | ARecordTyDeclBody (lPos, fields, rPos) ->
        ARecordTyDecl(typePos, vis, tyName, tyParamList, equalPos, lPos, fields, rPos)

    Some decl, tokens, errors

  | Some (tyName, tyParamList), tokens ->
    // #incorrectPos
    let equalPos = posPrev (nextPos tokens)

    let ty, tokens, errors =
      parseTyError "Expected '='" (tokens, errors)

    Some(ATySynonymDecl(typePos, vis, tyName, tyParamList, equalPos, ty)), tokens, errors

  | _ -> None, tokens, errors

let private parsePath (tokens, errors) : PR<Name list> =
  let rec go acc (tokens, errors) =
    match tokens with
    | (DotToken, _) :: (IdentToken ident, identPos) :: tokens -> go (Name(ident, identPos) :: acc) (tokens, errors)

    | (DotToken, _) :: tokens ->
      let errors =
        parseNewError "Expected identifier" (tokens, errors)

      List.rev acc, tokens, errors

    | _ -> List.rev acc, tokens, errors

  match tokens with
  | (IdentToken ident, identPos) :: tokens -> go [ Name(ident, identPos) ] (tokens, errors)

  | _ ->
    let errors =
      parseNewError "Expected identifier" (tokens, errors)

    [], tokens, errors

/// `open = 'open' ident ( '.' ident )*`
let private parseOpenDecl openPos (tokens, errors) : PR<ADecl option> =
  let path, tokens, errors = parsePath (tokens, errors)
  Some(AOpenDecl(openPos, path)), tokens, errors

let private parseModuleDecl modulePos (tokens, errors) : PR<ADecl option> =
  let isRec, tokens = eatRec tokens
  let vis, tokens = eatVis tokens

  let name, tokens, errors =
    match tokens with
    | (IdentToken moduleName, pos) :: tokens -> Name(moduleName, pos), tokens, errors

    | _ ->
      let errors =
        parseNewError "Expected identifier" (tokens, errors)

      Name("_", modulePos), tokens, errors

  match tokens with
  | (EqualToken, equalPos) :: (((IdentToken _, _) :: _) as tokens) ->
    let path, tokens, errors = parsePath (tokens, errors)
    Some(AModuleSynonymDecl(modulePos, name, equalPos, path)), tokens, errors

  | (EqualToken, equalPos) :: tokens ->
    let decls, tokens, errors =
      parseModuleBody (nextPos tokens) (tokens, errors)

    Some(AModuleDecl(modulePos, isRec, vis, name, equalPos, decls)), tokens, errors

  | _ ->
    // #incorrectPos
    let equalPos = behindName name

    let errors =
      parseNewError "Expected '='" (tokens, errors)

    Some(AModuleSynonymDecl(modulePos, name, equalPos, [])), tokens, errors

let private parseAttrDecl basePos lPos (tokens, errors) : PR<ADecl option> =
  let contents, tokens, errors =
    parseSemi basePos basePos (tokens, errors)

  let rPos, tokens, errors = (tokens, errors) |> expectRightAttr

  if tokens
     |> nextPos
     |> posIsSameColumn basePos
     |> not then
    parseDeclError "Expected a declaration after attribute." (tokens, errors)
  else
    let declOpt, tokens, errors = parseDecl basePos (tokens, errors)

    match declOpt with
    | Some decl -> Some(AAttrDecl(lPos, contents, rPos, decl)), tokens, errors
    | None -> None, tokens, errors

let private parseDecl basePos (tokens, errors) : PR<ADecl option> =
  match tokens with
  | (LeftAttrToken, lPos) :: tokens -> parseAttrDecl lPos lPos (tokens, errors)
  | (LetToken, letPos) :: tokens -> parseLetDecl letPos (tokens, errors)
  | (TypeToken, typePos) :: tokens -> parseTyDecl typePos (tokens, errors)
  | (OpenToken, typePos) :: tokens -> parseOpenDecl typePos (tokens, errors)
  | (ModuleToken, modulePos) :: tokens -> parseModuleDecl modulePos (tokens, errors)

  | _ ->
    let exprOpt, tokens, errors = parseExpr basePos (tokens, errors)

    match exprOpt with
    | AMissingExpr _ -> None, tokens, errors
    | expr -> Some(AExprDecl expr), tokens, errors

let private parseModuleBody basePos (tokens, errors) : PR<ADecl list> =
  let rec go i acc (tokens, errors) =
    assert (i < 1100100)

    match tokens with
    | _ when nextInside basePos tokens |> not -> List.rev acc, tokens, errors

    | _ ->
      // error if unaligned
      let declOpt, tokens, errors = parseDecl basePos (tokens, errors)

      match declOpt with
      | Some decl -> go (i + 1) (decl :: acc) (tokens, errors)
      | None -> List.rev acc, tokens, errors

  go 0 [] (tokens, errors)

// -----------------------------------------------
// Parse toplevel
// -----------------------------------------------

let private parseModuleHead (tokens, errors) : PR<AModuleHead option> =
  let backtrack () = None, tokens, errors

  match tokens with
  | (ModuleToken, modulePos) :: tokens ->
    let isRec, tokens = eatRec tokens
    let path, tokens, errors = parsePath (tokens, errors)

    match tokens with
    | (EqualToken, _) :: _ ->
      // It was inner module.
      backtrack ()

    | _ ->
      let hint () =
        "Hint: `module rec ProjectName.ModuleName`."

      let errors =
        match isRec with
        | IsRec -> errors
        | NotRec -> parseErrorCore ("Module header requires 'rec'. " + hint ()) modulePos errors

      let errors =
        match path with
        | []
        | [ _; _ ] -> errors
        | Name (_, pos) :: _ ->
          parseErrorCore
            ("Module header must contain exactly two names. "
             + hint ())
            pos
            errors

      Some(modulePos, path), tokens, errors

  | _ -> backtrack ()

let private parseRoot (tokens, errors) : PR<ARoot> =
  let headOpt, tokens, errors = parseModuleHead (tokens, errors)

  let basePos: Pos =
    match headOpt with
    | Some (pos, _) -> pos
    | None -> 0, 0

  let decls, tokens, errors =
    if not (List.isEmpty tokens) then
      parseModuleBody basePos (tokens, errors)
    else
      [], tokens, errors

  ARoot(headOpt, decls), tokens, errors

let parse (tokens: TokenizeResult) : ARoot * Errors =
  let root, tokens, errors = parseRoot (tokens, [])

  let errors =
    if not (List.isEmpty tokens) then
      parseNewError "Expected eof" (tokens, errors)
    else
      errors

  root, errors<|MERGE_RESOLUTION|>--- conflicted
+++ resolved
@@ -339,13 +339,8 @@
 // Parse types
 // -----------------------------------------------
 
-<<<<<<< HEAD
-/// `'<' ty '>'`
+// `'<' ty '>'`
 let private parseTyArgs basePos (tokens, errors) : PR<ATyArgList option> =
-=======
-// `'<' ty '>'`
-let private parseTyArgs basePos (tokens, errors) : PR<ATy list> =
->>>>>>> 27ee0e10
   match tokens with
   | (LeftAngleToken true, lPos) :: tokens when posInside basePos lPos ->
     let rec go acc (tokens, errors) =
@@ -363,12 +358,8 @@
 
   | _ -> None, tokens, errors
 
-<<<<<<< HEAD
-/// `qual.ident <...>`
+// `qual.ident<...>`
 // pos: position behind name
-=======
-// `qual.ident <...>`
->>>>>>> 27ee0e10
 let private parseNavTy basePos (tokens, errors) : PR<ATy> =
   let rec go acc pos (tokens, errors) =
     match tokens with
@@ -804,7 +795,7 @@
 
   | (TildeTildeTildeToken _, pos) :: tokens ->
     let arg, tokens, errors = parseSuffix basePos (tokens, errors)
-    AUnaryExpr(BitNotUnary, arg, pos), tokens, errors
+    AUnaryExpr(BitNotUnary, pos, arg), tokens, errors
 
   | _ -> parseSuffix basePos (tokens, errors)
 
@@ -1026,13 +1017,8 @@
   let altOpt, tokens, errors = parseElseClause ifPos (tokens, errors)
   AIfExpr(ifPos, cond, thenPos, body, altOpt), tokens, errors
 
-<<<<<<< HEAD
-/// `'|'? pat ( 'when' expr )? -> expr`
+// `pat ( 'when' expr )? -> expr`
 let private parseMatchArm matchPos (pipePos: Pos option) (tokens, errors) =
-=======
-// `pat ( 'when' expr )? -> expr`
-let private parseMatchArm matchPos armPos (tokens, errors) =
->>>>>>> 27ee0e10
   let innerBasePos = matchPos |> posAddX 1
 
   let pat, tokens, errors = parsePat innerBasePos (tokens, errors)
