--- conflicted
+++ resolved
@@ -68,17 +68,10 @@
 let private axFalse pos = ALitExpr(BoolLit false, pos)
 let private axTrue pos = ALitExpr(BoolLit true, pos)
 
-<<<<<<< HEAD
-/// `not x` ==> `x = false`
+// Desugar: `not x` ==> `x = false`
 let private axNot arg pos =
   let falseExpr = axFalse pos
   ABinaryExpr(EqualBinary, arg, pos, falseExpr)
-=======
-// Desugar: `not x` ==> `x = false`
-let private axNot arg loc =
-  let falseExpr = axFalse loc
-  ABinaryExpr(EqualBinary, arg, falseExpr, loc)
->>>>>>> 27ee0e10
 
 // -----------------------------------------------
 // Desugar
@@ -112,18 +105,12 @@
   go items
 
 /// Desugars `if` to `match`.
-<<<<<<< HEAD
-///
-/// `if cond then body else alt` ==>
-/// `match cond with | true -> body | false -> alt`.
+///
+// `if cond then body else alt` ==>
+// `match cond with | true -> body | false -> alt`.
 let private desugarIf ifPos cond body altOpt : AExpr =
   let pos = ifPos
 
-=======
-// `if cond then body else alt` ==>
-// `match cond with | true -> body | false -> alt`.
-let private desugarIf cond body altOpt pos : AExpr =
->>>>>>> 27ee0e10
   let alt =
     match altOpt with
     | Some alt -> alt
@@ -136,13 +123,8 @@
   AMatchExpr(ifPos, cond, None, arms)
 
 /// Desugars to let expression.
-<<<<<<< HEAD
-/// `fun x y .. -> z` ==> `let f x y .. = z in f`
+// `fun x y .. -> z` ==> `let f x y .. = z in f`
 let private desugarFun funPos argPats equalPos body : AExpr =
-=======
-// `fun x y .. -> z` ==> `let f x y .. = z in f`
-let private desugarFun pats body pos : AExpr =
->>>>>>> 27ee0e10
   let name = "fun"
 
   ALetExpr(
@@ -179,34 +161,20 @@
   let ltExpr = ABinaryExpr(LessBinary, r, pos, l)
   axNot ltExpr pos
 
-<<<<<<< HEAD
-/// `l > r` ==> `r < l`
-/// NOTE: Evaluation order does change.
-let private desugarBinGt l r pos : AExpr = ABinaryExpr(LessBinary, r, pos, l)
-=======
 // Desugar: `l > r` ==> `r < l`
 // NOTE: Evaluation order does change.
-let private desugarBinGt l r pos : AExpr = ABinaryExpr(LessBinary, r, l, pos)
->>>>>>> 27ee0e10
+let private desugarBinGt l r pos : AExpr = ABinaryExpr(LessBinary, r, pos, l)
 
 // Desugar: `l >= r` ==> `not (l < r)`
 let private desugarBinGe l r pos : AExpr =
   let ltExpr = ABinaryExpr(LessBinary, l, pos, r)
   axNot ltExpr pos
 
-<<<<<<< HEAD
-/// `l && r` ==> `if l then r else false`
+// Desugar: `l && r` ==> `if l then r else false`
 let private desugarBinAnd l r pos : AExpr = desugarIf pos l r (Some(axFalse pos))
 
-/// `l || r` ==> `if l then true else r`
+// Desugar: `l || r` ==> `if l then true else r`
 let private desugarBinOr l r pos : AExpr = desugarIf pos l (axTrue pos) (Some r)
-=======
-// Desugar: `l && r` ==> `if l then r else false`
-let private desugarBinAnd l r pos : AExpr = desugarIf l r (Some(axFalse pos)) pos
-
-// Desugar: `l || r` ==> `if l then true else r`
-let private desugarBinOr l r pos : AExpr = desugarIf l (axTrue pos) (Some r) pos
->>>>>>> 27ee0e10
 
 // Desugar: `x |> f` ==> `f x`
 /// NOTE: Evaluation order does change.
@@ -343,11 +311,7 @@
     let r, ctx = r |> onPat ctx
     NPat.Or(l, r, toLoc pos), ctx
 
-<<<<<<< HEAD
-let private ngLetContents docId ctx pos (contents: ALetContents) : NStmt * NirGenCtx =
-=======
-let private ngLetContents docId ctx attrs (contents: ALetContents) pos : NStmt * NirGenCtx =
->>>>>>> 27ee0e10
+let private ngLetContents docId ctx attrs pos (contents: ALetContents) : NStmt * NirGenCtx =
   let onPat ctx pat = ngPat docId ctx pat
   let onPats ctx pats = List.mapFold (ngPat docId) ctx pats
   let onExpr ctx expr = ngExpr docId ctx expr
@@ -355,18 +319,14 @@
   let onName (Name (ident, pos)) = ident, toLoc pos
 
   match contents with
-<<<<<<< HEAD
   | ALetContents.LetFun (isRec, vis, name, argPats, resultTyOpt, _, body) ->
-=======
-  | ALetContents.LetFun (isRec, vis, name, argPats, resultTyOpt, body) ->
     let exported =
       attrs
       |> List.exists (fun a ->
         match a with
-        | AIdentExpr (Name ("Export", _), []) -> true
+        | AIdentExpr (Name ("Export", _), None) -> true
         | _ -> false)
 
->>>>>>> 27ee0e10
     let argPats, ctx = argPats |> onPats ctx
 
     let body, ctx =
@@ -532,9 +492,10 @@
     let last, ctx = last |> onExpr ctx
     NExpr.Block(stmts, last), ctx
 
-<<<<<<< HEAD
   | ALetExpr (letPos, contents, nextOpt) ->
-    let stmt, ctx = ngLetContents docId ctx letPos contents
+    let stmt, ctx =
+      ngLetContents docId ctx [] letPos contents
+
     let nextOpt, ctx = nextOpt |> onExprOpt ctx
 
     let next =
@@ -542,11 +503,6 @@
       | Some it -> it
       | None -> NExpr.Tuple([], toLoc letPos)
 
-=======
-  | ALetExpr (contents, next, pos) ->
-    let stmt, ctx = ngLetContents docId ctx [] contents pos
-    let next, ctx = next |> onExpr ctx
->>>>>>> 27ee0e10
     NExpr.Block([ stmt ], next), ctx
 
   | ARangeExpr _ -> unreachable () // Generated only inside of AIndexExpr.
@@ -580,7 +536,9 @@
     NDecl.Stmt(NStmt.Expr expr), ctx
 
   | ALetDecl (contents, pos) ->
-    let stmt, ctx = ngLetContents docId ctx attrs contents pos
+    let stmt, ctx =
+      ngLetContents docId ctx attrs contents pos
+
     NDecl.Stmt stmt, ctx
 
   | ATySynonymDecl (pos, vis, name, tyParamList, _, bodyTy) ->
@@ -588,20 +546,15 @@
     let tyParamList = tyParamList |> ngTyParamList docId
     NDecl.TySynonym(vis, onName name, tyParamList, bodyTy, toLoc pos), ctx
 
-<<<<<<< HEAD
   | AUnionTyDecl (pos, vis, name, tyParamList, _, variants) ->
     let tyParamList = tyParamList |> ngTyParamList docId
-=======
-  | AUnionTyDecl (vis, name, tyArgs, variants, pos) ->
+
     let opaque =
       attrs
       |> List.exists (fun a ->
         match a with
-        | AIdentExpr (Name ("Opaque", _), []) -> true
+        | AIdentExpr (Name ("Opaque", _), None) -> true
         | _ -> false)
-
-    let tyArgs = tyArgs |> ngTyArgs docId
->>>>>>> 27ee0e10
 
     let variants, ctx =
       variants
@@ -625,18 +578,14 @@
              (onName name, payloadTyOpt, toLoc pos), ctx)
            ctx
 
-<<<<<<< HEAD
-    NDecl.Union(vis, onName name, tyParamList, variants, toLoc pos), ctx
-=======
     let decl =
       if not opaque then
-        NDecl.Union(vis, onName name, tyArgs, variants, toLoc pos)
+        NDecl.Union(vis, onName name, tyParamList, variants, toLoc pos)
       else
-        // FIXME: report error is tyArgs isn't empty
+        // FIXME: report error is tyParamList isn't empty
         NDecl.Opaque(vis, onName name, toLoc pos)
 
     decl, ctx
->>>>>>> 27ee0e10
 
   | ARecordTyDecl (pos, vis, name, tyParamList, _, _, fields, _) ->
     let repr =
