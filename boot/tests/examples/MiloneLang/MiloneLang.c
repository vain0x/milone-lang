<<<<<<< HEAD
struct StringList;

int listIsEmpty_1(struct StringList* xs_2);

enum TokenKind_Tag;

struct TokenKind_;

struct TokenKind_IntIntTuple3;

struct TokenKind_IntIntTuple3List;

struct TokenKind_IntIntTuple3List* go_17(struct TokenKind_IntIntTuple3List* acc_, struct TokenKind_IntIntTuple3List* xs_4);

struct TokenKind_IntIntTuple3List* listRev_3(struct TokenKind_IntIntTuple3List* xs_3);

struct StringList* go_18(struct StringList* acc_, struct StringList* xs_4);

struct StringList* listRev_2(struct StringList* xs_3);

enum Token_Tag;

struct Token_;

struct IntIntTuple2;

struct Token_IntIntTuple2Tuple2;

struct Token_IntIntTuple2Tuple2List;

struct Token_IntIntTuple2Tuple2List* go_19(struct Token_IntIntTuple2Tuple2List* acc_, struct Token_IntIntTuple2Tuple2List* xs_4);

struct Token_IntIntTuple2Tuple2List* listRev_1(struct Token_IntIntTuple2Tuple2List* xs_3);

int go_20(int len_, struct StringList* xs_7);

int listLength_1(struct StringList* xs_6);

int intMin_(int x_4, int y_1);

struct CharStringTuple2;

int go_3(struct CharStringTuple2 arg_1, int i_);

int strContainsChar_(char c_, struct String s_);

struct String strSlice_(int start_, int endIndex_, struct String s_1);

struct StringStringListTuple2;

struct StringStringListTuple2 go_4(struct StringList* xs_13, int xn_);

struct String strConcat_(struct StringList* xs_12);

struct Token_ failwith_1(struct String str_);

int charIsSpace_(char c_1);

int charIsDigit_(char c_2);

int charIsAlpha_(char c_3);

int charIsIdent_(char c_4);

int charIsOp_(char c_5);

int charIsPun_(char c_6);

struct StringStringTuple2;

int go_5(struct StringStringTuple2 arg_2, int pi_, int si_);

int strNthStartsWith_(int i_1, struct String prefix_, struct String s_3);

struct TokenKind_IntIntTuple3ListStringIntTuple3;

struct TokenKind_IntIntTuple3ListStringIntTuple3 scanError_(struct TokenKind_IntIntTuple3ListStringIntTuple3 arg_3);

struct StringTuple1;

int go_6(struct StringTuple1 arg_5, int i_4);

struct TokenKind_IntIntTuple3ListStringIntTuple3 scanSpace_(struct TokenKind_IntIntTuple3ListStringIntTuple3 arg_4);

int go_7(struct StringTuple1 arg_7, int i_6);

struct TokenKind_IntIntTuple3ListStringIntTuple3 scanLine_(struct TokenKind_IntIntTuple3ListStringIntTuple3 arg_6);

struct TokenKind_IntIntTuple3ListStringIntTuple3 scanPun_(struct TokenKind_IntIntTuple3ListStringIntTuple3 arg_8);

int go_8(struct StringTuple1 arg_10, int i_9);

struct TokenKind_IntIntTuple3ListStringIntTuple3 scanOp_(struct TokenKind_IntIntTuple3ListStringIntTuple3 arg_9);

int go_9(struct StringTuple1 arg_12, int i_11);

struct TokenKind_IntIntTuple3ListStringIntTuple3 scanIdent_(struct TokenKind_IntIntTuple3ListStringIntTuple3 arg_11);

int go_10(struct StringTuple1 arg_14, int i_13);

struct TokenKind_IntIntTuple3ListStringIntTuple3 scanIntLit_(struct TokenKind_IntIntTuple3ListStringIntTuple3 arg_13);

struct TokenKind_IntTuple2;

struct TokenKind_IntTuple2 go_11(struct StringTuple1 arg_16, int i_15);

struct TokenKind_IntIntTuple3ListStringIntTuple3 scanCharLit_(struct TokenKind_IntIntTuple3ListStringIntTuple3 arg_15);

struct TokenKind_IntTuple2 go_12(struct StringTuple1 arg_18, int i_17);

struct TokenKind_IntIntTuple3ListStringIntTuple3 scanStrLit_(struct TokenKind_IntIntTuple3ListStringIntTuple3 arg_17);

struct StringIntTuple2;

int follow_(struct StringIntTuple2 arg_20, struct String prefix_1);

struct StringTokenKind_IntIntTuple3ListTuple2;

struct StringTokenKind_IntIntTuple3ListTuple2 go_13(struct TokenKind_IntIntTuple3ListStringIntTuple3 arg_19);

struct StringTokenKind_IntIntTuple3ListTuple2 scanRoot_(struct String text_9);

struct IntIntTuple2 go_14(struct StringIntTuple2 arg_22, int y_4, int x_8, int i_19);

struct IntIntTuple2 advanceTextPos_(struct IntIntTuple2 arg_21, struct String text_11, int l_1, int r_1);

struct Token_ tokenFromIdent_(struct String text_12, int l_2, int r_2);

struct Token_ tokenFromOp_(struct String text_13, int l_3, int r_3);

struct Token_ tokenFromPun_(struct String text_14, int l_4, int r_4);

struct Token_ tokenFromIntLit_(struct String text_15, int l_5, int r_5);

struct CharTuple1;

struct Token_ tokenFromCharLit_(struct CharTuple1 arg_23, struct String text_16, int l_6, int r_6);

int next_(struct StringIntTuple2 arg_25, int i_22);

struct String go_15(struct StringIntTuple2 arg_24, struct StringList* acc_12, int i_21);

struct Token_ tokenFromStrLit_(struct String text_17, int l_7, int r_7);

struct Token_ recognizeToken_(struct CharTuple1 arg_26, struct TokenKind_ kind_3, struct String text_18, int l_8, int r_8);

struct Token_IntIntTuple2Tuple2List* go_16(struct CharStringTuple2 arg_29, struct Token_IntIntTuple2Tuple2List* acc_14, int y_5, int x_9, int last_, struct TokenKind_IntIntTuple3List* tokens_1);

struct Token_IntIntTuple2Tuple2List* recognizeTokens_(struct CharTuple1 arg_27, struct StringTokenKind_IntIntTuple3ListTuple2 arg_28);

struct Token_IntIntTuple2Tuple2List* tokenize_(struct CharTuple1 arg_30, struct String text_20);

struct String fileReadAllText_(struct String fileName_);

struct String tokenKindToString_(struct TokenKind_ kind_);

struct String tokenToString_(struct Token_ token_);

struct Token_IntIntTuple2Tuple2UnitFun1;

int listIter_1(struct Token_IntIntTuple2Tuple2UnitFun1 f_, struct Token_IntIntTuple2Tuple2List* xs_);

int fun_(struct Token_IntIntTuple2Tuple2 arg_31);

int fun_1(void* env_, struct Token_IntIntTuple2Tuple2 arg_);
=======
#include "milone.h"
>>>>>>> d298b0bb

int main();

struct StringList {
    struct String head;
    struct StringList* tail;
};

int listIsEmpty_1(struct StringList* xs_2) {
    int match_;
    if (!((!(xs_2)))) goto next_2;
    match_ = 1;
    goto end_match_1;
next_2:;
    match_ = 0;
    goto end_match_1;
next_3:;
end_match_1:;
    return match_;
}

enum TokenKind_Tag {
    Error_,
    Ident_,
    IntLit_,
    CharLit_,
    StrLit_,
    Op_,
    Pun_,
};

struct TokenKind_ {
    enum TokenKind_Tag tag;
};

struct TokenKind_IntIntTuple3 {
    struct TokenKind_ t0;
    int t1;
    int t2;
};

struct TokenKind_IntIntTuple3List {
    struct TokenKind_IntIntTuple3 head;
    struct TokenKind_IntIntTuple3List* tail;
};

struct TokenKind_IntIntTuple3List* go_17(struct TokenKind_IntIntTuple3List* acc_, struct TokenKind_IntIntTuple3List* xs_4) {
    struct TokenKind_IntIntTuple3List* match_1;
    if (!((!(xs_4)))) goto next_5;
    match_1 = acc_;
    goto end_match_4;
next_5:;
    if (!((!((!(xs_4)))))) goto next_6;
    struct TokenKind_IntIntTuple3 x_2 = xs_4->head;
    struct TokenKind_IntIntTuple3List* xs_5 = xs_4->tail;
    struct TokenKind_IntIntTuple3List* list_ = (struct TokenKind_IntIntTuple3List*)malloc(sizeof(struct TokenKind_IntIntTuple3List));
    list_->head = x_2;
    list_->tail = acc_;
    struct TokenKind_IntIntTuple3List* call_ = go_17(list_, xs_5);
    match_1 = call_;
    goto end_match_4;
next_6:;
    exit(1);
end_match_4:;
    return match_1;
}

struct TokenKind_IntIntTuple3List* listRev_3(struct TokenKind_IntIntTuple3List* xs_3) {
    struct TokenKind_IntIntTuple3List* call_1 = go_17(NULL, xs_3);
    return call_1;
}

struct StringList* go_18(struct StringList* acc_, struct StringList* xs_4) {
    struct StringList* match_2;
    if (!((!(xs_4)))) goto next_8;
    match_2 = acc_;
    goto end_match_7;
next_8:;
    if (!((!((!(xs_4)))))) goto next_9;
    struct String x_2 = xs_4->head;
    struct StringList* xs_5 = xs_4->tail;
    struct StringList* list_1 = (struct StringList*)malloc(sizeof(struct StringList));
    list_1->head = x_2;
    list_1->tail = acc_;
    struct StringList* call_2 = go_18(list_1, xs_5);
    match_2 = call_2;
    goto end_match_7;
next_9:;
    exit(1);
end_match_7:;
    return match_2;
}

struct StringList* listRev_2(struct StringList* xs_3) {
    struct StringList* call_3 = go_18(NULL, xs_3);
    return call_3;
}

enum Token_Tag {
    Bool_,
    Int_,
    Char_,
    Str_,
    Ident_1,
    Do_,
    Let_,
    Rec_,
    If_,
    Then_,
    Else_,
    Match_,
    With_,
    As_,
    When_,
    ParenL_,
    ParenR_,
    BracketL_,
    BracketR_,
    Colon_,
    Dot_,
    Range_,
    Pipe_,
    Arrow_,
    Punct_,
    Private_,
    Internal_,
    Public_,
    Module_,
    Namespace_,
    Open_,
    Type_,
    Of_,
    Fun_,
    In_,
};

struct Token_ {
    enum Token_Tag tag;
    union {
        int* Bool_;
        int* Int_;
        char* Char_;
        struct String* Str_;
        struct String* Ident_1;
        struct String* Punct_;
    };
};

struct IntIntTuple2 {
    int t0;
    int t1;
};

struct Token_IntIntTuple2Tuple2 {
    struct Token_ t0;
    struct IntIntTuple2 t1;
};

struct Token_IntIntTuple2Tuple2List {
    struct Token_IntIntTuple2Tuple2 head;
    struct Token_IntIntTuple2Tuple2List* tail;
};

struct Token_IntIntTuple2Tuple2List* go_19(struct Token_IntIntTuple2Tuple2List* acc_, struct Token_IntIntTuple2Tuple2List* xs_4) {
    struct Token_IntIntTuple2Tuple2List* match_3;
    if (!((!(xs_4)))) goto next_11;
    match_3 = acc_;
    goto end_match_10;
next_11:;
    if (!((!((!(xs_4)))))) goto next_12;
    struct Token_IntIntTuple2Tuple2 x_2 = xs_4->head;
    struct Token_IntIntTuple2Tuple2List* xs_5 = xs_4->tail;
    struct Token_IntIntTuple2Tuple2List* list_2 = (struct Token_IntIntTuple2Tuple2List*)malloc(sizeof(struct Token_IntIntTuple2Tuple2List));
    list_2->head = x_2;
    list_2->tail = acc_;
    struct Token_IntIntTuple2Tuple2List* call_4 = go_19(list_2, xs_5);
    match_3 = call_4;
    goto end_match_10;
next_12:;
    exit(1);
end_match_10:;
    return match_3;
}

struct Token_IntIntTuple2Tuple2List* listRev_1(struct Token_IntIntTuple2Tuple2List* xs_3) {
    struct Token_IntIntTuple2Tuple2List* call_5 = go_19(NULL, xs_3);
    return call_5;
}

int go_20(int len_, struct StringList* xs_7) {
    int match_4;
    if (!((!(xs_7)))) goto next_14;
    match_4 = len_;
    goto end_match_13;
next_14:;
    if (!((!((!(xs_7)))))) goto next_15;
    struct StringList* xs_8 = xs_7->tail;
    int call_6 = go_20((len_ + 1), xs_8);
    match_4 = call_6;
    goto end_match_13;
next_15:;
    exit(1);
end_match_13:;
    return match_4;
}

int listLength_1(struct StringList* xs_6) {
    int call_7 = go_20(0, xs_6);
    return call_7;
}

int intMin_(int x_4, int y_1) {
    int match_5;
    if (!(((y_1 < x_4) == 1))) goto next_17;
    match_5 = y_1;
    goto end_match_16;
next_17:;
    if (!(((y_1 < x_4) == 0))) goto next_18;
    match_5 = x_4;
    goto end_match_16;
next_18:;
    exit(1);
end_match_16:;
    return match_5;
}

struct CharStringTuple2 {
    char t0;
    struct String t1;
};

int go_3(struct CharStringTuple2 arg_1, int i_) {
    char c_ = arg_1.t0;
    struct String s_ = arg_1.t1;
    int match_6;
    if (!(((i_ < s_.len) == 1))) goto next_20;
    int match_7;
    if (!(((s_.str[i_] == c_) == 1))) goto next_23;
    match_7 = 1;
    goto end_match_22;
next_23:;
    if (!(((s_.str[i_] == c_) == 0))) goto next_24;
    struct CharStringTuple2 tuple_;
    tuple_.t0 = c_;
    tuple_.t1 = s_;
    int call_8 = go_3(tuple_, (i_ + 1));
    match_7 = call_8;
    goto end_match_22;
next_24:;
    exit(1);
end_match_22:;
    match_6 = match_7;
    goto end_match_19;
next_20:;
    if (!(((i_ < s_.len) == 0))) goto next_21;
    match_6 = 0;
    goto end_match_19;
next_21:;
    exit(1);
end_match_19:;
    return match_6;
}

int strContainsChar_(char c_, struct String s_) {
    struct CharStringTuple2 tuple_1;
    tuple_1.t0 = c_;
    tuple_1.t1 = s_;
    int call_9 = go_3(tuple_1, 0);
    return call_9;
}

struct String strSlice_(int start_, int endIndex_, struct String s_1) {
    int match_8;
    if (!(((start_ <= endIndex_) == 1))) goto next_26;
    match_8 = (endIndex_ <= s_1.len);
    goto end_match_25;
next_26:;
    if (!(((start_ <= endIndex_) == 0))) goto next_27;
    match_8 = 0;
    goto end_match_25;
next_27:;
    exit(1);
end_match_25:;
    milone_assert(match_8);
    int call_10 = 0;
    struct String match_9;
    if (!(((endIndex_ <= start_) == 1))) goto next_29;
    match_9 = (struct String){.str = "", .len = 0};
    goto end_match_28;
next_29:;
    if (!(((endIndex_ <= start_) == 0))) goto next_30;
    struct String slice_ = str_slice(s_1, start_, (endIndex_ - 1));
    match_9 = slice_;
    goto end_match_28;
next_30:;
    exit(1);
end_match_28:;
    return match_9;
}

struct StringStringListTuple2 {
    struct String t0;
    struct StringList* t1;
};

struct StringStringListTuple2 go_4(struct StringList* xs_13, int xn_) {
    struct StringStringListTuple2 match_10;
    if (!((!(xs_13)))) goto next_32;
    milone_assert((xn_ == 0));
    int call_11 = 0;
    struct StringStringListTuple2 tuple_2;
    tuple_2.t0 = (struct String){.str = "", .len = 0};
    tuple_2.t1 = NULL;
    match_10 = tuple_2;
    goto end_match_31;
next_32:;
    if (!((!((!(xs_13)))))) goto next_33;
    struct String x_5 = xs_13->head;
    struct StringList* xs_14 = xs_13->tail;
    if (!((xn_ == 1))) goto next_33;
    struct StringStringListTuple2 tuple_3;
    tuple_3.t0 = x_5;
    tuple_3.t1 = xs_14;
    match_10 = tuple_3;
    goto end_match_31;
next_33:;
    if (!((!((!(xs_13)))))) goto next_34;
    struct String x_6 = xs_13->head;
    if (!((!((!(xs_13->tail)))))) goto next_34;
    struct String y_2 = xs_13->tail->head;
    struct StringList* xs_15 = xs_13->tail->tail;
    if (!((xn_ == 2))) goto next_34;
    struct StringStringListTuple2 tuple_4;
    tuple_4.t0 = str_add(x_6, y_2);
    tuple_4.t1 = xs_15;
    match_10 = tuple_4;
    goto end_match_31;
next_34:;
    struct StringList* xs_16 = xs_13;
    int m_ = (xn_ / 2);
    struct StringStringListTuple2 call_12 = go_4(xs_16, m_);
    struct String l_ = call_12.t0;
    struct StringList* xs_17 = call_12.t1;
    struct StringStringListTuple2 call_13 = go_4(xs_17, (xn_ - m_));
    struct String r_ = call_13.t0;
    struct StringList* xs_18 = call_13.t1;
    struct StringStringListTuple2 tuple_5;
    tuple_5.t0 = str_add(l_, r_);
    tuple_5.t1 = xs_18;
    match_10 = tuple_5;
    goto end_match_31;
next_35:;
end_match_31:;
    return match_10;
}

struct String strConcat_(struct StringList* xs_12) {
    int call_14 = listLength_1(xs_12);
    int n_ = call_14;
    struct StringStringListTuple2 call_15 = go_4(xs_12, n_);
    struct String s_2 = call_15.t0;
    struct StringList* xs_19 = call_15.t1;
    int call_16 = listIsEmpty_1(xs_19);
    milone_assert(call_16);
    int call_17 = 0;
    return s_2;
}

struct Token_ failwith_1(struct String str_) {
    printf("FATAL ERROR: %s\n", str_.str);
    int call_18 = 0;
    exit(1);
    return ((struct Token_){});
}

int charIsSpace_(char c_1) {
    int match_11;
    int match_12;
    int match_13;
    if (!(((c_1 == ' ') == 1))) goto next_39;
    match_13 = 1;
    goto end_match_38;
next_39:;
    if (!(((c_1 == ' ') == 0))) goto next_40;
    match_13 = (c_1 == '\t');
    goto end_match_38;
next_40:;
    exit(1);
end_match_38:;
    if (!((match_13 == 1))) goto next_41;
    match_12 = 1;
    goto end_match_37;
next_41:;
    if (!((match_13 == 0))) goto next_42;
    match_12 = (c_1 == '\r');
    goto end_match_37;
next_42:;
    exit(1);
end_match_37:;
    if (!((match_12 == 1))) goto next_43;
    match_11 = 1;
    goto end_match_36;
next_43:;
    if (!((match_12 == 0))) goto next_44;
    match_11 = (c_1 == '\n');
    goto end_match_36;
next_44:;
    exit(1);
end_match_36:;
    return match_11;
}

int charIsDigit_(char c_2) {
    int match_14;
    if (!((('0' <= c_2) == 1))) goto next_46;
    match_14 = (c_2 <= '9');
    goto end_match_45;
next_46:;
    if (!((('0' <= c_2) == 0))) goto next_47;
    match_14 = 0;
    goto end_match_45;
next_47:;
    exit(1);
end_match_45:;
    return match_14;
}

int charIsAlpha_(char c_3) {
    int match_15;
    int match_16;
    if (!((('a' <= c_3) == 1))) goto next_50;
    match_16 = (c_3 <= 'z');
    goto end_match_49;
next_50:;
    if (!((('a' <= c_3) == 0))) goto next_51;
    match_16 = 0;
    goto end_match_49;
next_51:;
    exit(1);
end_match_49:;
    if (!((match_16 == 1))) goto next_52;
    match_15 = 1;
    goto end_match_48;
next_52:;
    if (!((match_16 == 0))) goto next_53;
    int match_17;
    if (!((('A' <= c_3) == 1))) goto next_55;
    match_17 = (c_3 <= 'Z');
    goto end_match_54;
next_55:;
    if (!((('A' <= c_3) == 0))) goto next_56;
    match_17 = 0;
    goto end_match_54;
next_56:;
    exit(1);
end_match_54:;
    match_15 = match_17;
    goto end_match_48;
next_53:;
    exit(1);
end_match_48:;
    return match_15;
}

int charIsIdent_(char c_4) {
    int match_18;
    int match_19;
    if (!(((c_4 == '_') == 1))) goto next_59;
    match_19 = 1;
    goto end_match_58;
next_59:;
    if (!(((c_4 == '_') == 0))) goto next_60;
    int call_20 = charIsDigit_(c_4);
    match_19 = call_20;
    goto end_match_58;
next_60:;
    exit(1);
end_match_58:;
    if (!((match_19 == 1))) goto next_61;
    match_18 = 1;
    goto end_match_57;
next_61:;
    if (!((match_19 == 0))) goto next_62;
    int call_21 = charIsAlpha_(c_4);
    match_18 = call_21;
    goto end_match_57;
next_62:;
    exit(1);
end_match_57:;
    return match_18;
}

int charIsOp_(char c_5) {
    int call_22 = strContainsChar_(c_5, (struct String){.str = "+-*/%=<>^&|:@;.,", .len = 16});
    return call_22;
}

int charIsPun_(char c_6) {
    int call_23 = strContainsChar_(c_6, (struct String){.str = "()[]", .len = 4});
    return call_23;
}

struct StringStringTuple2 {
    struct String t0;
    struct String t1;
};

int go_5(struct StringStringTuple2 arg_2, int pi_, int si_) {
    struct String prefix_ = arg_2.t0;
    struct String s_3 = arg_2.t1;
    int match_20;
    if (!(((pi_ == prefix_.len) == 1))) goto next_64;
    match_20 = 1;
    goto end_match_63;
next_64:;
    if (!(((pi_ == prefix_.len) == 0))) goto next_65;
    int match_21;
    int match_22;
    if (!(((si_ < s_3.len) == 1))) goto next_68;
    match_22 = (prefix_.str[pi_] == s_3.str[si_]);
    goto end_match_67;
next_68:;
    if (!(((si_ < s_3.len) == 0))) goto next_69;
    match_22 = 0;
    goto end_match_67;
next_69:;
    exit(1);
end_match_67:;
    if (!((match_22 == 1))) goto next_70;
    struct StringStringTuple2 tuple_6;
    tuple_6.t0 = prefix_;
    tuple_6.t1 = s_3;
    int call_24 = go_5(tuple_6, (pi_ + 1), (si_ + 1));
    match_21 = call_24;
    goto end_match_66;
next_70:;
    if (!((match_22 == 0))) goto next_71;
    match_21 = 0;
    goto end_match_66;
next_71:;
    exit(1);
end_match_66:;
    match_20 = match_21;
    goto end_match_63;
next_65:;
    exit(1);
end_match_63:;
    return match_20;
}

int strNthStartsWith_(int i_1, struct String prefix_, struct String s_3) {
    int match_23;
    if (!((((i_1 + prefix_.len) <= s_3.len) == 1))) goto next_73;
    struct StringStringTuple2 tuple_7;
    tuple_7.t0 = prefix_;
    tuple_7.t1 = s_3;
    int call_25 = go_5(tuple_7, 0, i_1);
    match_23 = call_25;
    goto end_match_72;
next_73:;
    if (!((((i_1 + prefix_.len) <= s_3.len) == 0))) goto next_74;
    match_23 = 0;
    goto end_match_72;
next_74:;
    exit(1);
end_match_72:;
    return match_23;
}

struct TokenKind_IntIntTuple3ListStringIntTuple3 {
    struct TokenKind_IntIntTuple3List* t0;
    struct String t1;
    int t2;
};

struct TokenKind_IntIntTuple3ListStringIntTuple3 scanError_(struct TokenKind_IntIntTuple3ListStringIntTuple3 arg_3) {
    struct TokenKind_IntIntTuple3List* acc_2 = arg_3.t0;
    struct String text_ = arg_3.t1;
    int i_2 = arg_3.t2;
    struct TokenKind_IntIntTuple3 tuple_9;
    tuple_9.t0 = (struct TokenKind_){.tag = Error_};
    tuple_9.t1 = i_2;
    tuple_9.t2 = (i_2 + 1);
    struct TokenKind_IntIntTuple3List* list_3 = (struct TokenKind_IntIntTuple3List*)malloc(sizeof(struct TokenKind_IntIntTuple3List));
    list_3->head = tuple_9;
    list_3->tail = acc_2;
    struct TokenKind_IntIntTuple3ListStringIntTuple3 tuple_8;
    tuple_8.t0 = list_3;
    tuple_8.t1 = text_;
    tuple_8.t2 = (i_2 + 1);
    return tuple_8;
}

struct StringTuple1 {
    struct String t0;
};

int go_6(struct StringTuple1 arg_5, int i_4) {
    struct String text_1 = arg_5.t0;
    int match_24;
    int match_25;
    if (!(((i_4 < text_1.len) == 1))) goto next_77;
    int call_28 = charIsSpace_(text_1.str[i_4]);
    match_25 = call_28;
    goto end_match_76;
next_77:;
    if (!(((i_4 < text_1.len) == 0))) goto next_78;
    match_25 = 0;
    goto end_match_76;
next_78:;
    exit(1);
end_match_76:;
    if (!((match_25 == 1))) goto next_79;
    struct StringTuple1 tuple_10;
    tuple_10.t0 = text_1;
    int call_29 = go_6(tuple_10, (i_4 + 1));
    match_24 = call_29;
    goto end_match_75;
next_79:;
    if (!((match_25 == 0))) goto next_80;
    match_24 = i_4;
    goto end_match_75;
next_80:;
    exit(1);
end_match_75:;
    return match_24;
}

struct TokenKind_IntIntTuple3ListStringIntTuple3 scanSpace_(struct TokenKind_IntIntTuple3ListStringIntTuple3 arg_4) {
    struct TokenKind_IntIntTuple3List* acc_3 = arg_4.t0;
    struct String text_1 = arg_4.t1;
    int i_3 = arg_4.t2;
    int call_26 = charIsSpace_(text_1.str[i_3]);
    milone_assert(call_26);
    int call_27 = 0;
    struct StringTuple1 tuple_12;
    tuple_12.t0 = text_1;
    int call_30 = go_6(tuple_12, i_3);
    struct TokenKind_IntIntTuple3ListStringIntTuple3 tuple_11;
    tuple_11.t0 = acc_3;
    tuple_11.t1 = text_1;
    tuple_11.t2 = call_30;
    return tuple_11;
}

int go_7(struct StringTuple1 arg_7, int i_6) {
    struct String text_2 = arg_7.t0;
    int match_26;
    if (!(((i_6 == text_2.len) == 1))) goto next_82;
    match_26 = i_6;
    goto end_match_81;
next_82:;
    if (!(((i_6 == text_2.len) == 0))) goto next_83;
    int match_27;
    if (!(((text_2.str[i_6] == '\n') == 1))) goto next_85;
    match_27 = (i_6 + 1);
    goto end_match_84;
next_85:;
    if (!(((text_2.str[i_6] == '\n') == 0))) goto next_86;
    struct StringTuple1 tuple_13;
    tuple_13.t0 = text_2;
    int call_31 = go_7(tuple_13, (i_6 + 1));
    match_27 = call_31;
    goto end_match_84;
next_86:;
    exit(1);
end_match_84:;
    match_26 = match_27;
    goto end_match_81;
next_83:;
    exit(1);
end_match_81:;
    return match_26;
}

struct TokenKind_IntIntTuple3ListStringIntTuple3 scanLine_(struct TokenKind_IntIntTuple3ListStringIntTuple3 arg_6) {
    struct TokenKind_IntIntTuple3List* acc_4 = arg_6.t0;
    struct String text_2 = arg_6.t1;
    int i_5 = arg_6.t2;
    struct StringTuple1 tuple_15;
    tuple_15.t0 = text_2;
    int call_32 = go_7(tuple_15, i_5);
    struct TokenKind_IntIntTuple3ListStringIntTuple3 tuple_14;
    tuple_14.t0 = acc_4;
    tuple_14.t1 = text_2;
    tuple_14.t2 = call_32;
    return tuple_14;
}

struct TokenKind_IntIntTuple3ListStringIntTuple3 scanPun_(struct TokenKind_IntIntTuple3ListStringIntTuple3 arg_8) {
    struct TokenKind_IntIntTuple3List* acc_5 = arg_8.t0;
    struct String text_3 = arg_8.t1;
    int i_7 = arg_8.t2;
    int call_33 = charIsPun_(text_3.str[i_7]);
    milone_assert(call_33);
    int call_34 = 0;
    int endIndex_1 = (i_7 + 1);
    struct TokenKind_IntIntTuple3 tuple_17;
    tuple_17.t0 = (struct TokenKind_){.tag = Pun_};
    tuple_17.t1 = i_7;
    tuple_17.t2 = endIndex_1;
    struct TokenKind_IntIntTuple3List* list_4 = (struct TokenKind_IntIntTuple3List*)malloc(sizeof(struct TokenKind_IntIntTuple3List));
    list_4->head = tuple_17;
    list_4->tail = acc_5;
    struct TokenKind_IntIntTuple3ListStringIntTuple3 tuple_16;
    tuple_16.t0 = list_4;
    tuple_16.t1 = text_3;
    tuple_16.t2 = endIndex_1;
    return tuple_16;
}

int go_8(struct StringTuple1 arg_10, int i_9) {
    struct String text_4 = arg_10.t0;
    int match_28;
    int match_29;
    if (!(((i_9 < text_4.len) == 1))) goto next_89;
    int call_37 = charIsOp_(text_4.str[i_9]);
    match_29 = call_37;
    goto end_match_88;
next_89:;
    if (!(((i_9 < text_4.len) == 0))) goto next_90;
    match_29 = 0;
    goto end_match_88;
next_90:;
    exit(1);
end_match_88:;
    if (!((match_29 == 1))) goto next_91;
    struct StringTuple1 tuple_18;
    tuple_18.t0 = text_4;
    int call_38 = go_8(tuple_18, (i_9 + 1));
    match_28 = call_38;
    goto end_match_87;
next_91:;
    if (!((match_29 == 0))) goto next_92;
    match_28 = i_9;
    goto end_match_87;
next_92:;
    exit(1);
end_match_87:;
    return match_28;
}

struct TokenKind_IntIntTuple3ListStringIntTuple3 scanOp_(struct TokenKind_IntIntTuple3ListStringIntTuple3 arg_9) {
    struct TokenKind_IntIntTuple3List* acc_6 = arg_9.t0;
    struct String text_4 = arg_9.t1;
    int i_8 = arg_9.t2;
    int call_35 = charIsOp_(text_4.str[i_8]);
    milone_assert(call_35);
    int call_36 = 0;
    struct StringTuple1 tuple_19;
    tuple_19.t0 = text_4;
    int call_39 = go_8(tuple_19, i_8);
    int endIndex_2 = call_39;
    struct TokenKind_IntIntTuple3 tuple_21;
    tuple_21.t0 = (struct TokenKind_){.tag = Op_};
    tuple_21.t1 = i_8;
    tuple_21.t2 = endIndex_2;
    struct TokenKind_IntIntTuple3List* list_5 = (struct TokenKind_IntIntTuple3List*)malloc(sizeof(struct TokenKind_IntIntTuple3List));
    list_5->head = tuple_21;
    list_5->tail = acc_6;
    struct TokenKind_IntIntTuple3ListStringIntTuple3 tuple_20;
    tuple_20.t0 = list_5;
    tuple_20.t1 = text_4;
    tuple_20.t2 = endIndex_2;
    return tuple_20;
}

int go_9(struct StringTuple1 arg_12, int i_11) {
    struct String text_5 = arg_12.t0;
    int match_31;
    int match_32;
    if (!(((i_11 < text_5.len) == 1))) goto next_98;
    int call_43 = charIsIdent_(text_5.str[i_11]);
    match_32 = call_43;
    goto end_match_97;
next_98:;
    if (!(((i_11 < text_5.len) == 0))) goto next_99;
    match_32 = 0;
    goto end_match_97;
next_99:;
    exit(1);
end_match_97:;
    if (!((match_32 == 1))) goto next_100;
    struct StringTuple1 tuple_22;
    tuple_22.t0 = text_5;
    int call_44 = go_9(tuple_22, (i_11 + 1));
    match_31 = call_44;
    goto end_match_96;
next_100:;
    if (!((match_32 == 0))) goto next_101;
    match_31 = i_11;
    goto end_match_96;
next_101:;
    exit(1);
end_match_96:;
    return match_31;
}

struct TokenKind_IntIntTuple3ListStringIntTuple3 scanIdent_(struct TokenKind_IntIntTuple3ListStringIntTuple3 arg_11) {
    struct TokenKind_IntIntTuple3List* acc_7 = arg_11.t0;
    struct String text_5 = arg_11.t1;
    int i_10 = arg_11.t2;
    int match_30;
    int call_40 = charIsIdent_(text_5.str[i_10]);
    if (!((call_40 == 1))) goto next_94;
    int call_41 = charIsDigit_(text_5.str[i_10]);
    match_30 = (!(call_41));
    goto end_match_93;
next_94:;
    if (!((call_40 == 0))) goto next_95;
    match_30 = 0;
    goto end_match_93;
next_95:;
    exit(1);
end_match_93:;
    milone_assert(match_30);
    int call_42 = 0;
    struct StringTuple1 tuple_23;
    tuple_23.t0 = text_5;
    int call_45 = go_9(tuple_23, i_10);
    int endIndex_3 = call_45;
    struct TokenKind_IntIntTuple3 tuple_25;
    tuple_25.t0 = (struct TokenKind_){.tag = Ident_};
    tuple_25.t1 = i_10;
    tuple_25.t2 = endIndex_3;
    struct TokenKind_IntIntTuple3List* list_6 = (struct TokenKind_IntIntTuple3List*)malloc(sizeof(struct TokenKind_IntIntTuple3List));
    list_6->head = tuple_25;
    list_6->tail = acc_7;
    struct TokenKind_IntIntTuple3ListStringIntTuple3 tuple_24;
    tuple_24.t0 = list_6;
    tuple_24.t1 = text_5;
    tuple_24.t2 = endIndex_3;
    return tuple_24;
}

int go_10(struct StringTuple1 arg_14, int i_13) {
    struct String text_6 = arg_14.t0;
    int match_33;
    int match_34;
    if (!(((i_13 < text_6.len) == 1))) goto next_104;
    int call_48 = charIsDigit_(text_6.str[i_13]);
    match_34 = call_48;
    goto end_match_103;
next_104:;
    if (!(((i_13 < text_6.len) == 0))) goto next_105;
    match_34 = 0;
    goto end_match_103;
next_105:;
    exit(1);
end_match_103:;
    if (!((match_34 == 1))) goto next_106;
    struct StringTuple1 tuple_26;
    tuple_26.t0 = text_6;
    int call_49 = go_10(tuple_26, (i_13 + 1));
    match_33 = call_49;
    goto end_match_102;
next_106:;
    if (!((match_34 == 0))) goto next_107;
    match_33 = i_13;
    goto end_match_102;
next_107:;
    exit(1);
end_match_102:;
    return match_33;
}

struct TokenKind_IntIntTuple3ListStringIntTuple3 scanIntLit_(struct TokenKind_IntIntTuple3ListStringIntTuple3 arg_13) {
    struct TokenKind_IntIntTuple3List* acc_8 = arg_13.t0;
    struct String text_6 = arg_13.t1;
    int i_12 = arg_13.t2;
    int call_46 = charIsDigit_(text_6.str[i_12]);
    milone_assert(call_46);
    int call_47 = 0;
    struct StringTuple1 tuple_27;
    tuple_27.t0 = text_6;
    int call_50 = go_10(tuple_27, i_12);
    int endIndex_4 = call_50;
    struct TokenKind_IntIntTuple3 tuple_29;
    tuple_29.t0 = (struct TokenKind_){.tag = IntLit_};
    tuple_29.t1 = i_12;
    tuple_29.t2 = endIndex_4;
    struct TokenKind_IntIntTuple3List* list_7 = (struct TokenKind_IntIntTuple3List*)malloc(sizeof(struct TokenKind_IntIntTuple3List));
    list_7->head = tuple_29;
    list_7->tail = acc_8;
    struct TokenKind_IntIntTuple3ListStringIntTuple3 tuple_28;
    tuple_28.t0 = list_7;
    tuple_28.t1 = text_6;
    tuple_28.t2 = endIndex_4;
    return tuple_28;
}

struct TokenKind_IntTuple2 {
    struct TokenKind_ t0;
    int t1;
};

struct TokenKind_IntTuple2 go_11(struct StringTuple1 arg_16, int i_15) {
    struct String text_7 = arg_16.t0;
    struct TokenKind_IntTuple2 match_35;
    int match_36;
    if (!((((i_15 + 1) < text_7.len) == 1))) goto next_110;
    match_36 = (text_7.str[i_15] == '\\');
    goto end_match_109;
next_110:;
    if (!((((i_15 + 1) < text_7.len) == 0))) goto next_111;
    match_36 = 0;
    goto end_match_109;
next_111:;
    exit(1);
end_match_109:;
    if (!((match_36 == 1))) goto next_112;
    struct StringTuple1 tuple_30;
    tuple_30.t0 = text_7;
    struct TokenKind_IntTuple2 call_52 = go_11(tuple_30, (i_15 + 2));
    match_35 = call_52;
    goto end_match_108;
next_112:;
    if (!((match_36 == 0))) goto next_113;
    struct TokenKind_IntTuple2 match_37;
    int match_38;
    if (!(((i_15 < text_7.len) == 1))) goto next_116;
    match_38 = (text_7.str[i_15] == '\'');
    goto end_match_115;
next_116:;
    if (!(((i_15 < text_7.len) == 0))) goto next_117;
    match_38 = 0;
    goto end_match_115;
next_117:;
    exit(1);
end_match_115:;
    if (!((match_38 == 1))) goto next_118;
    struct TokenKind_IntTuple2 tuple_31;
    tuple_31.t0 = (struct TokenKind_){.tag = CharLit_};
    tuple_31.t1 = (i_15 + 1);
    match_37 = tuple_31;
    goto end_match_114;
next_118:;
    if (!((match_38 == 0))) goto next_119;
    struct TokenKind_IntTuple2 match_39;
    int match_40;
    if (!(((i_15 < text_7.len) == 1))) goto next_122;
    match_40 = (text_7.str[i_15] != '\n');
    goto end_match_121;
next_122:;
    if (!(((i_15 < text_7.len) == 0))) goto next_123;
    match_40 = 0;
    goto end_match_121;
next_123:;
    exit(1);
end_match_121:;
    if (!((match_40 == 1))) goto next_124;
    struct StringTuple1 tuple_32;
    tuple_32.t0 = text_7;
    struct TokenKind_IntTuple2 call_53 = go_11(tuple_32, (i_15 + 1));
    match_39 = call_53;
    goto end_match_120;
next_124:;
    if (!((match_40 == 0))) goto next_125;
    int match_41;
    if (!(((i_15 == text_7.len) == 1))) goto next_127;
    match_41 = 1;
    goto end_match_126;
next_127:;
    if (!(((i_15 == text_7.len) == 0))) goto next_128;
    match_41 = (text_7.str[i_15] == '\n');
    goto end_match_126;
next_128:;
    exit(1);
end_match_126:;
    milone_assert(match_41);
    int call_54 = 0;
    struct TokenKind_IntTuple2 tuple_33;
    tuple_33.t0 = (struct TokenKind_){.tag = Error_};
    tuple_33.t1 = i_15;
    match_39 = tuple_33;
    goto end_match_120;
next_125:;
    exit(1);
end_match_120:;
    match_37 = match_39;
    goto end_match_114;
next_119:;
    exit(1);
end_match_114:;
    match_35 = match_37;
    goto end_match_108;
next_113:;
    exit(1);
end_match_108:;
    return match_35;
}

struct TokenKind_IntIntTuple3ListStringIntTuple3 scanCharLit_(struct TokenKind_IntIntTuple3ListStringIntTuple3 arg_15) {
    struct TokenKind_IntIntTuple3List* acc_9 = arg_15.t0;
    struct String text_7 = arg_15.t1;
    int i_14 = arg_15.t2;
    milone_assert((text_7.str[i_14] == '\''));
    int call_51 = 0;
    struct StringTuple1 tuple_34;
    tuple_34.t0 = text_7;
    struct TokenKind_IntTuple2 call_55 = go_11(tuple_34, (i_14 + 1));
    struct TokenKind_ kind_1 = call_55.t0;
    int endIndex_5 = call_55.t1;
    struct TokenKind_IntIntTuple3 tuple_36;
    tuple_36.t0 = kind_1;
    tuple_36.t1 = i_14;
    tuple_36.t2 = endIndex_5;
    struct TokenKind_IntIntTuple3List* list_8 = (struct TokenKind_IntIntTuple3List*)malloc(sizeof(struct TokenKind_IntIntTuple3List));
    list_8->head = tuple_36;
    list_8->tail = acc_9;
    struct TokenKind_IntIntTuple3ListStringIntTuple3 tuple_35;
    tuple_35.t0 = list_8;
    tuple_35.t1 = text_7;
    tuple_35.t2 = endIndex_5;
    return tuple_35;
}

struct TokenKind_IntTuple2 go_12(struct StringTuple1 arg_18, int i_17) {
    struct String text_8 = arg_18.t0;
    struct TokenKind_IntTuple2 match_42;
    int match_43;
    if (!((((i_17 + 1) < text_8.len) == 1))) goto next_131;
    match_43 = (text_8.str[i_17] == '\\');
    goto end_match_130;
next_131:;
    if (!((((i_17 + 1) < text_8.len) == 0))) goto next_132;
    match_43 = 0;
    goto end_match_130;
next_132:;
    exit(1);
end_match_130:;
    if (!((match_43 == 1))) goto next_133;
    struct StringTuple1 tuple_37;
    tuple_37.t0 = text_8;
    struct TokenKind_IntTuple2 call_57 = go_12(tuple_37, (i_17 + 2));
    match_42 = call_57;
    goto end_match_129;
next_133:;
    if (!((match_43 == 0))) goto next_134;
    struct TokenKind_IntTuple2 match_44;
    int match_45;
    if (!(((i_17 < text_8.len) == 1))) goto next_137;
    match_45 = (text_8.str[i_17] == '"');
    goto end_match_136;
next_137:;
    if (!(((i_17 < text_8.len) == 0))) goto next_138;
    match_45 = 0;
    goto end_match_136;
next_138:;
    exit(1);
end_match_136:;
    if (!((match_45 == 1))) goto next_139;
    struct TokenKind_IntTuple2 tuple_38;
    tuple_38.t0 = (struct TokenKind_){.tag = StrLit_};
    tuple_38.t1 = (i_17 + 1);
    match_44 = tuple_38;
    goto end_match_135;
next_139:;
    if (!((match_45 == 0))) goto next_140;
    struct TokenKind_IntTuple2 match_46;
    int match_47;
    if (!(((i_17 < text_8.len) == 1))) goto next_143;
    match_47 = (text_8.str[i_17] != '\n');
    goto end_match_142;
next_143:;
    if (!(((i_17 < text_8.len) == 0))) goto next_144;
    match_47 = 0;
    goto end_match_142;
next_144:;
    exit(1);
end_match_142:;
    if (!((match_47 == 1))) goto next_145;
    struct StringTuple1 tuple_39;
    tuple_39.t0 = text_8;
    struct TokenKind_IntTuple2 call_58 = go_12(tuple_39, (i_17 + 1));
    match_46 = call_58;
    goto end_match_141;
next_145:;
    if (!((match_47 == 0))) goto next_146;
    int match_48;
    if (!(((i_17 == text_8.len) == 1))) goto next_148;
    match_48 = 1;
    goto end_match_147;
next_148:;
    if (!(((i_17 == text_8.len) == 0))) goto next_149;
    match_48 = (text_8.str[i_17] == '\n');
    goto end_match_147;
next_149:;
    exit(1);
end_match_147:;
    milone_assert(match_48);
    int call_59 = 0;
    struct TokenKind_IntTuple2 tuple_40;
    tuple_40.t0 = (struct TokenKind_){.tag = Error_};
    tuple_40.t1 = i_17;
    match_46 = tuple_40;
    goto end_match_141;
next_146:;
    exit(1);
end_match_141:;
    match_44 = match_46;
    goto end_match_135;
next_140:;
    exit(1);
end_match_135:;
    match_42 = match_44;
    goto end_match_129;
next_134:;
    exit(1);
end_match_129:;
    return match_42;
}

struct TokenKind_IntIntTuple3ListStringIntTuple3 scanStrLit_(struct TokenKind_IntIntTuple3ListStringIntTuple3 arg_17) {
    struct TokenKind_IntIntTuple3List* acc_10 = arg_17.t0;
    struct String text_8 = arg_17.t1;
    int i_16 = arg_17.t2;
    milone_assert((text_8.str[i_16] == '"'));
    int call_56 = 0;
    struct StringTuple1 tuple_41;
    tuple_41.t0 = text_8;
    struct TokenKind_IntTuple2 call_60 = go_12(tuple_41, (i_16 + 1));
    struct TokenKind_ kind_2 = call_60.t0;
    int endIndex_6 = call_60.t1;
    struct TokenKind_IntIntTuple3 tuple_43;
    tuple_43.t0 = kind_2;
    tuple_43.t1 = i_16;
    tuple_43.t2 = endIndex_6;
    struct TokenKind_IntIntTuple3List* list_9 = (struct TokenKind_IntIntTuple3List*)malloc(sizeof(struct TokenKind_IntIntTuple3List));
    list_9->head = tuple_43;
    list_9->tail = acc_10;
    struct TokenKind_IntIntTuple3ListStringIntTuple3 tuple_42;
    tuple_42.t0 = list_9;
    tuple_42.t1 = text_8;
    tuple_42.t2 = endIndex_6;
    return tuple_42;
}

struct StringIntTuple2 {
    struct String t0;
    int t1;
};

int follow_(struct StringIntTuple2 arg_20, struct String prefix_1) {
    struct String text_10 = arg_20.t0;
    int i_18 = arg_20.t1;
    int call_61 = strNthStartsWith_(i_18, prefix_1, text_10);
    return call_61;
}

struct StringTokenKind_IntIntTuple3ListTuple2 {
    struct String t0;
    struct TokenKind_IntIntTuple3List* t1;
};

struct StringTokenKind_IntIntTuple3ListTuple2 go_13(struct TokenKind_IntIntTuple3ListStringIntTuple3 arg_19) {
    struct TokenKind_IntIntTuple3List* acc_11 = arg_19.t0;
    struct String text_10 = arg_19.t1;
    int i_18 = arg_19.t2;
    struct TokenKind_IntIntTuple3ListStringIntTuple3 tuple_44;
    tuple_44.t0 = acc_11;
    tuple_44.t1 = text_10;
    tuple_44.t2 = i_18;
    struct TokenKind_IntIntTuple3ListStringIntTuple3 t_ = tuple_44;
    struct StringTokenKind_IntIntTuple3ListTuple2 match_49;
    if (!(((text_10.len <= i_18) == 1))) goto next_151;
    struct TokenKind_IntIntTuple3List* call_62 = listRev_3(acc_11);
    struct StringTokenKind_IntIntTuple3ListTuple2 tuple_45;
    tuple_45.t0 = text_10;
    tuple_45.t1 = call_62;
    match_49 = tuple_45;
    goto end_match_150;
next_151:;
    if (!(((text_10.len <= i_18) == 0))) goto next_152;
    struct StringTokenKind_IntIntTuple3ListTuple2 match_50;
    int match_51;
    struct StringIntTuple2 tuple_46;
    tuple_46.t0 = text_10;
    tuple_46.t1 = i_18;
    int call_63 = follow_(tuple_46, (struct String){.str = "//", .len = 2});
    if (!((call_63 == 1))) goto next_155;
    match_51 = 1;
    goto end_match_154;
next_155:;
    if (!((call_63 == 0))) goto next_156;
    struct StringIntTuple2 tuple_47;
    tuple_47.t0 = text_10;
    tuple_47.t1 = i_18;
    int call_64 = follow_(tuple_47, (struct String){.str = "[<", .len = 2});
    match_51 = call_64;
    goto end_match_154;
next_156:;
    exit(1);
end_match_154:;
    if (!((match_51 == 1))) goto next_157;
    struct TokenKind_IntIntTuple3ListStringIntTuple3 call_65 = scanLine_(t_);
    struct StringTokenKind_IntIntTuple3ListTuple2 call_66 = go_13(call_65);
    match_50 = call_66;
    goto end_match_153;
next_157:;
    if (!((match_51 == 0))) goto next_158;
    struct StringTokenKind_IntIntTuple3ListTuple2 match_52;
    int call_67 = charIsSpace_(text_10.str[i_18]);
    if (!((call_67 == 1))) goto next_160;
    struct TokenKind_IntIntTuple3ListStringIntTuple3 call_68 = scanSpace_(t_);
    struct StringTokenKind_IntIntTuple3ListTuple2 call_69 = go_13(call_68);
    match_52 = call_69;
    goto end_match_159;
next_160:;
    if (!((call_67 == 0))) goto next_161;
    struct StringTokenKind_IntIntTuple3ListTuple2 match_53;
    int call_70 = charIsOp_(text_10.str[i_18]);
    if (!((call_70 == 1))) goto next_163;
    struct TokenKind_IntIntTuple3ListStringIntTuple3 call_71 = scanOp_(t_);
    struct StringTokenKind_IntIntTuple3ListTuple2 call_72 = go_13(call_71);
    match_53 = call_72;
    goto end_match_162;
next_163:;
    if (!((call_70 == 0))) goto next_164;
    struct StringTokenKind_IntIntTuple3ListTuple2 match_54;
    int call_73 = charIsDigit_(text_10.str[i_18]);
    if (!((call_73 == 1))) goto next_166;
    struct TokenKind_IntIntTuple3ListStringIntTuple3 call_74 = scanIntLit_(t_);
    struct StringTokenKind_IntIntTuple3ListTuple2 call_75 = go_13(call_74);
    match_54 = call_75;
    goto end_match_165;
next_166:;
    if (!((call_73 == 0))) goto next_167;
    struct StringTokenKind_IntIntTuple3ListTuple2 match_55;
    int call_76 = charIsIdent_(text_10.str[i_18]);
    if (!((call_76 == 1))) goto next_169;
    struct TokenKind_IntIntTuple3ListStringIntTuple3 call_77 = scanIdent_(t_);
    struct StringTokenKind_IntIntTuple3ListTuple2 call_78 = go_13(call_77);
    match_55 = call_78;
    goto end_match_168;
next_169:;
    if (!((call_76 == 0))) goto next_170;
    struct StringTokenKind_IntIntTuple3ListTuple2 match_56;
    if (!(((text_10.str[i_18] == '\'') == 1))) goto next_172;
    struct TokenKind_IntIntTuple3ListStringIntTuple3 call_79 = scanCharLit_(t_);
    struct StringTokenKind_IntIntTuple3ListTuple2 call_80 = go_13(call_79);
    match_56 = call_80;
    goto end_match_171;
next_172:;
    if (!(((text_10.str[i_18] == '\'') == 0))) goto next_173;
    struct StringTokenKind_IntIntTuple3ListTuple2 match_57;
    if (!(((text_10.str[i_18] == '"') == 1))) goto next_175;
    struct TokenKind_IntIntTuple3ListStringIntTuple3 call_81 = scanStrLit_(t_);
    struct StringTokenKind_IntIntTuple3ListTuple2 call_82 = go_13(call_81);
    match_57 = call_82;
    goto end_match_174;
next_175:;
    if (!(((text_10.str[i_18] == '"') == 0))) goto next_176;
    struct StringTokenKind_IntIntTuple3ListTuple2 match_58;
    int call_83 = charIsPun_(text_10.str[i_18]);
    if (!((call_83 == 1))) goto next_178;
    struct TokenKind_IntIntTuple3ListStringIntTuple3 call_84 = scanPun_(t_);
    struct StringTokenKind_IntIntTuple3ListTuple2 call_85 = go_13(call_84);
    match_58 = call_85;
    goto end_match_177;
next_178:;
    if (!((call_83 == 0))) goto next_179;
    struct TokenKind_IntIntTuple3ListStringIntTuple3 call_86 = scanError_(t_);
    struct StringTokenKind_IntIntTuple3ListTuple2 call_87 = go_13(call_86);
    match_58 = call_87;
    goto end_match_177;
next_179:;
    exit(1);
end_match_177:;
    match_57 = match_58;
    goto end_match_174;
next_176:;
    exit(1);
end_match_174:;
    match_56 = match_57;
    goto end_match_171;
next_173:;
    exit(1);
end_match_171:;
    match_55 = match_56;
    goto end_match_168;
next_170:;
    exit(1);
end_match_168:;
    match_54 = match_55;
    goto end_match_165;
next_167:;
    exit(1);
end_match_165:;
    match_53 = match_54;
    goto end_match_162;
next_164:;
    exit(1);
end_match_162:;
    match_52 = match_53;
    goto end_match_159;
next_161:;
    exit(1);
end_match_159:;
    match_50 = match_52;
    goto end_match_153;
next_158:;
    exit(1);
end_match_153:;
    match_49 = match_50;
    goto end_match_150;
next_152:;
    exit(1);
end_match_150:;
    return match_49;
}

struct StringTokenKind_IntIntTuple3ListTuple2 scanRoot_(struct String text_9) {
    struct TokenKind_IntIntTuple3ListStringIntTuple3 tuple_48;
    tuple_48.t0 = NULL;
    tuple_48.t1 = text_9;
    tuple_48.t2 = 0;
    struct StringTokenKind_IntIntTuple3ListTuple2 call_88 = go_13(tuple_48);
    return call_88;
}

struct IntIntTuple2 go_14(struct StringIntTuple2 arg_22, int y_4, int x_8, int i_19) {
    struct String text_11 = arg_22.t0;
    int r_1 = arg_22.t1;
    struct IntIntTuple2 match_59;
    if (!(((i_19 == r_1) == 1))) goto next_181;
    struct IntIntTuple2 tuple_49;
    tuple_49.t0 = y_4;
    tuple_49.t1 = x_8;
    match_59 = tuple_49;
    goto end_match_180;
next_181:;
    if (!(((i_19 == r_1) == 0))) goto next_182;
    struct IntIntTuple2 match_60;
    if (!(((text_11.str[i_19] == '\n') == 1))) goto next_184;
    struct StringIntTuple2 tuple_50;
    tuple_50.t0 = text_11;
    tuple_50.t1 = r_1;
    struct IntIntTuple2 call_89 = go_14(tuple_50, (y_4 + 1), 0, (i_19 + 1));
    match_60 = call_89;
    goto end_match_183;
next_184:;
    if (!(((text_11.str[i_19] == '\n') == 0))) goto next_185;
    struct StringIntTuple2 tuple_51;
    tuple_51.t0 = text_11;
    tuple_51.t1 = r_1;
    struct IntIntTuple2 call_90 = go_14(tuple_51, y_4, (x_8 + 1), (i_19 + 1));
    match_60 = call_90;
    goto end_match_183;
next_185:;
    exit(1);
end_match_183:;
    match_59 = match_60;
    goto end_match_180;
next_182:;
    exit(1);
end_match_180:;
    return match_59;
}

struct IntIntTuple2 advanceTextPos_(struct IntIntTuple2 arg_21, struct String text_11, int l_1, int r_1) {
    int y_3 = arg_21.t0;
    int x_7 = arg_21.t1;
    struct StringIntTuple2 tuple_52;
    tuple_52.t0 = text_11;
    tuple_52.t1 = r_1;
    struct IntIntTuple2 call_91 = go_14(tuple_52, y_3, x_7, l_1);
    return call_91;
}

struct Token_ tokenFromIdent_(struct String text_12, int l_2, int r_2) {
    struct Token_ match_61;
    struct String call_92 = strSlice_(l_2, r_2, text_12);
    if (!((str_cmp(call_92, (struct String){.str = "true", .len = 4}) == 0))) goto next_187;
    int* payload_ = (int*)malloc(sizeof(int));
    (*(((int*)payload_))) = 1;
    struct Token_ variant_ = (struct Token_){.tag = Bool_, .Bool_ = payload_};
    match_61 = variant_;
    goto end_match_186;
next_187:;
    if (!((str_cmp(call_92, (struct String){.str = "false", .len = 5}) == 0))) goto next_188;
    int* payload_1 = (int*)malloc(sizeof(int));
    (*(((int*)payload_1))) = 0;
    struct Token_ variant_1 = (struct Token_){.tag = Bool_, .Bool_ = payload_1};
    match_61 = variant_1;
    goto end_match_186;
next_188:;
    if (!((str_cmp(call_92, (struct String){.str = "do", .len = 2}) == 0))) goto next_189;
    match_61 = (struct Token_){.tag = Do_};
    goto end_match_186;
next_189:;
    if (!((str_cmp(call_92, (struct String){.str = "let", .len = 3}) == 0))) goto next_190;
    match_61 = (struct Token_){.tag = Let_};
    goto end_match_186;
next_190:;
    if (!((str_cmp(call_92, (struct String){.str = "if", .len = 2}) == 0))) goto next_191;
    match_61 = (struct Token_){.tag = If_};
    goto end_match_186;
next_191:;
    if (!((str_cmp(call_92, (struct String){.str = "then", .len = 4}) == 0))) goto next_192;
    match_61 = (struct Token_){.tag = Then_};
    goto end_match_186;
next_192:;
    if (!((str_cmp(call_92, (struct String){.str = "else", .len = 4}) == 0))) goto next_193;
    match_61 = (struct Token_){.tag = Else_};
    goto end_match_186;
next_193:;
    if (!((str_cmp(call_92, (struct String){.str = "match", .len = 5}) == 0))) goto next_194;
    match_61 = (struct Token_){.tag = Match_};
    goto end_match_186;
next_194:;
    if (!((str_cmp(call_92, (struct String){.str = "with", .len = 4}) == 0))) goto next_195;
    match_61 = (struct Token_){.tag = With_};
    goto end_match_186;
next_195:;
    if (!((str_cmp(call_92, (struct String){.str = "as", .len = 2}) == 0))) goto next_196;
    match_61 = (struct Token_){.tag = As_};
    goto end_match_186;
next_196:;
    if (!((str_cmp(call_92, (struct String){.str = "when", .len = 4}) == 0))) goto next_197;
    match_61 = (struct Token_){.tag = When_};
    goto end_match_186;
next_197:;
    if (!((str_cmp(call_92, (struct String){.str = "rec", .len = 3}) == 0))) goto next_198;
    match_61 = (struct Token_){.tag = Rec_};
    goto end_match_186;
next_198:;
    if (!((str_cmp(call_92, (struct String){.str = "private", .len = 7}) == 0))) goto next_199;
    match_61 = (struct Token_){.tag = Private_};
    goto end_match_186;
next_199:;
    if (!((str_cmp(call_92, (struct String){.str = "internal", .len = 8}) == 0))) goto next_200;
    match_61 = (struct Token_){.tag = Internal_};
    goto end_match_186;
next_200:;
    if (!((str_cmp(call_92, (struct String){.str = "public", .len = 6}) == 0))) goto next_201;
    match_61 = (struct Token_){.tag = Public_};
    goto end_match_186;
next_201:;
    if (!((str_cmp(call_92, (struct String){.str = "module", .len = 6}) == 0))) goto next_202;
    match_61 = (struct Token_){.tag = Module_};
    goto end_match_186;
next_202:;
    if (!((str_cmp(call_92, (struct String){.str = "namespace", .len = 9}) == 0))) goto next_203;
    match_61 = (struct Token_){.tag = Namespace_};
    goto end_match_186;
next_203:;
    if (!((str_cmp(call_92, (struct String){.str = "open", .len = 4}) == 0))) goto next_204;
    match_61 = (struct Token_){.tag = Open_};
    goto end_match_186;
next_204:;
    if (!((str_cmp(call_92, (struct String){.str = "type", .len = 4}) == 0))) goto next_205;
    match_61 = (struct Token_){.tag = Type_};
    goto end_match_186;
next_205:;
    if (!((str_cmp(call_92, (struct String){.str = "of", .len = 2}) == 0))) goto next_206;
    match_61 = (struct Token_){.tag = Of_};
    goto end_match_186;
next_206:;
    if (!((str_cmp(call_92, (struct String){.str = "fun", .len = 3}) == 0))) goto next_207;
    match_61 = (struct Token_){.tag = Fun_};
    goto end_match_186;
next_207:;
    if (!((str_cmp(call_92, (struct String){.str = "in", .len = 2}) == 0))) goto next_208;
    match_61 = (struct Token_){.tag = In_};
    goto end_match_186;
next_208:;
    struct String s_4 = call_92;
    struct String* payload_2 = (struct String*)malloc(sizeof(struct String));
    (*(((struct String*)payload_2))) = s_4;
    struct Token_ variant_2 = (struct Token_){.tag = Ident_1, .Ident_1 = payload_2};
    match_61 = variant_2;
    goto end_match_186;
next_209:;
end_match_186:;
    return match_61;
}

struct Token_ tokenFromOp_(struct String text_13, int l_3, int r_3) {
    struct Token_ match_62;
    struct String call_93 = strSlice_(l_3, r_3, text_13);
    if (!((str_cmp(call_93, (struct String){.str = ":", .len = 1}) == 0))) goto next_211;
    match_62 = (struct Token_){.tag = Colon_};
    goto end_match_210;
next_211:;
    if (!((str_cmp(call_93, (struct String){.str = ".", .len = 1}) == 0))) goto next_212;
    match_62 = (struct Token_){.tag = Dot_};
    goto end_match_210;
next_212:;
    if (!((str_cmp(call_93, (struct String){.str = "|", .len = 1}) == 0))) goto next_213;
    match_62 = (struct Token_){.tag = Pipe_};
    goto end_match_210;
next_213:;
    if (!((str_cmp(call_93, (struct String){.str = "->", .len = 2}) == 0))) goto next_214;
    match_62 = (struct Token_){.tag = Arrow_};
    goto end_match_210;
next_214:;
    struct String s_5 = call_93;
    struct String* payload_3 = (struct String*)malloc(sizeof(struct String));
    (*(((struct String*)payload_3))) = s_5;
    struct Token_ variant_3 = (struct Token_){.tag = Punct_, .Punct_ = payload_3};
    match_62 = variant_3;
    goto end_match_210;
next_215:;
end_match_210:;
    return match_62;
}

struct Token_ tokenFromPun_(struct String text_14, int l_4, int r_4) {
    milone_assert(((r_4 - l_4) == 1));
    int call_94 = 0;
    struct Token_ match_63;
    if (!((text_14.str[l_4] == '('))) goto next_217;
    match_63 = (struct Token_){.tag = ParenL_};
    goto end_match_216;
next_217:;
    if (!((text_14.str[l_4] == ')'))) goto next_218;
    match_63 = (struct Token_){.tag = ParenR_};
    goto end_match_216;
next_218:;
    if (!((text_14.str[l_4] == '['))) goto next_219;
    match_63 = (struct Token_){.tag = BracketL_};
    goto end_match_216;
next_219:;
    if (!((text_14.str[l_4] == ']'))) goto next_220;
    match_63 = (struct Token_){.tag = BracketR_};
    goto end_match_216;
next_220:;
    struct Token_ call_95 = failwith_1((struct String){.str = "NEVER! charIsPun is broken", .len = 26});
    match_63 = call_95;
    goto end_match_216;
next_221:;
end_match_216:;
    return match_63;
}

struct Token_ tokenFromIntLit_(struct String text_15, int l_5, int r_5) {
    struct String call_96 = strSlice_(l_5, r_5, text_15);
    int call_97 = str_to_int(call_96);
    int value_2 = call_97;
    int* payload_4 = (int*)malloc(sizeof(int));
    (*(((int*)payload_4))) = value_2;
    struct Token_ variant_4 = (struct Token_){.tag = Int_, .Int_ = payload_4};
    return variant_4;
}

struct CharTuple1 {
    char t0;
};

struct Token_ tokenFromCharLit_(struct CharTuple1 arg_23, struct String text_16, int l_6, int r_6) {
    char charNull_ = arg_23.t0;
    int match_64;
    int match_65;
    if (!((((l_6 + 2) <= r_6) == 1))) goto next_224;
    match_65 = (text_16.str[l_6] == '\'');
    goto end_match_223;
next_224:;
    if (!((((l_6 + 2) <= r_6) == 0))) goto next_225;
    match_65 = 0;
    goto end_match_223;
next_225:;
    exit(1);
end_match_223:;
    if (!((match_65 == 1))) goto next_226;
    match_64 = (text_16.str[(r_6 - 1)] == '\'');
    goto end_match_222;
next_226:;
    if (!((match_65 == 0))) goto next_227;
    match_64 = 0;
    goto end_match_222;
next_227:;
    exit(1);
end_match_222:;
    milone_assert(match_64);
    int call_98 = 0;
    int i_20 = (l_6 + 1);
    char match_66;
    if (!((text_16.str[i_20] == '\\'))) goto next_229;
    char match_67;
    if (!((text_16.str[(i_20 + 1)] == 'u'))) goto next_232;
    match_67 = charNull_;
    goto end_match_231;
next_232:;
    if (!((text_16.str[(i_20 + 1)] == 't'))) goto next_233;
    match_67 = '\t';
    goto end_match_231;
next_233:;
    if (!((text_16.str[(i_20 + 1)] == 'r'))) goto next_234;
    match_67 = '\r';
    goto end_match_231;
next_234:;
    if (!((text_16.str[(i_20 + 1)] == 'n'))) goto next_235;
    match_67 = '\n';
    goto end_match_231;
next_235:;
    char c_7 = text_16.str[(i_20 + 1)];
    match_67 = c_7;
    goto end_match_231;
next_236:;
end_match_231:;
    match_66 = match_67;
    goto end_match_228;
next_229:;
    char c_8 = text_16.str[i_20];
    match_66 = c_8;
    goto end_match_228;
next_230:;
end_match_228:;
    char value_3 = match_66;
    char* payload_5 = (char*)malloc(sizeof(char));
    (*(((char*)payload_5))) = value_3;
    struct Token_ variant_5 = (struct Token_){.tag = Char_, .Char_ = payload_5};
    return variant_5;
}

int next_(struct StringIntTuple2 arg_25, int i_22) {
    struct String text_17 = arg_25.t0;
    int r_7 = arg_25.t1;
    int match_70;
    int match_71;
    if (!(((i_22 == (r_7 - 1)) == 1))) goto next_245;
    match_71 = 1;
    goto end_match_244;
next_245:;
    if (!(((i_22 == (r_7 - 1)) == 0))) goto next_246;
    match_71 = (text_17.str[i_22] == '\\');
    goto end_match_244;
next_246:;
    exit(1);
end_match_244:;
    if (!((match_71 == 1))) goto next_247;
    match_70 = i_22;
    goto end_match_243;
next_247:;
    if (!((match_71 == 0))) goto next_248;
    struct StringIntTuple2 tuple_53;
    tuple_53.t0 = text_17;
    tuple_53.t1 = r_7;
    int call_100 = next_(tuple_53, (i_22 + 1));
    match_70 = call_100;
    goto end_match_243;
next_248:;
    exit(1);
end_match_243:;
    return match_70;
}

struct String go_15(struct StringIntTuple2 arg_24, struct StringList* acc_12, int i_21) {
    struct String text_17 = arg_24.t0;
    int r_7 = arg_24.t1;
    struct StringIntTuple2 tuple_54;
    tuple_54.t0 = text_17;
    tuple_54.t1 = r_7;
    int call_101 = next_(tuple_54, i_21);
    int endIndex_7 = call_101;
    struct String call_102 = strSlice_(i_21, endIndex_7, text_17);
    struct StringList* list_10 = (struct StringList*)malloc(sizeof(struct StringList));
    list_10->head = call_102;
    list_10->tail = acc_12;
    struct StringList* acc_13 = list_10;
    int i_23 = endIndex_7;
    struct String match_72;
    if (!(((i_23 == (r_7 - 1)) == 1))) goto next_250;
    struct StringList* call_103 = listRev_2(acc_13);
    struct String call_104 = strConcat_(call_103);
    match_72 = call_104;
    goto end_match_249;
next_250:;
    if (!(((i_23 == (r_7 - 1)) == 0))) goto next_251;
    milone_assert((text_17.str[i_23] == '\\'));
    int call_105 = 0;
    struct String match_73;
    if (!((text_17.str[(i_23 + 1)] == 'u'))) goto next_253;
    struct StringIntTuple2 tuple_55;
    tuple_55.t0 = text_17;
    tuple_55.t1 = r_7;
    struct StringList* list_11 = (struct StringList*)malloc(sizeof(struct StringList));
    list_11->head = (struct String){.str = "\0", .len = 1};
    list_11->tail = acc_13;
    struct String call_106 = go_15(tuple_55, list_11, (i_23 + 6));
    match_73 = call_106;
    goto end_match_252;
next_253:;
    if (!((text_17.str[(i_23 + 1)] == 't'))) goto next_254;
    struct StringIntTuple2 tuple_56;
    tuple_56.t0 = text_17;
    tuple_56.t1 = r_7;
    struct StringList* list_12 = (struct StringList*)malloc(sizeof(struct StringList));
    list_12->head = (struct String){.str = "\t", .len = 1};
    list_12->tail = acc_13;
    struct String call_107 = go_15(tuple_56, list_12, (i_23 + 2));
    match_73 = call_107;
    goto end_match_252;
next_254:;
    if (!((text_17.str[(i_23 + 1)] == 'r'))) goto next_255;
    struct StringIntTuple2 tuple_57;
    tuple_57.t0 = text_17;
    tuple_57.t1 = r_7;
    struct StringList* list_13 = (struct StringList*)malloc(sizeof(struct StringList));
    list_13->head = (struct String){.str = "\r", .len = 1};
    list_13->tail = acc_13;
    struct String call_108 = go_15(tuple_57, list_13, (i_23 + 2));
    match_73 = call_108;
    goto end_match_252;
next_255:;
    if (!((text_17.str[(i_23 + 1)] == 'n'))) goto next_256;
    struct StringIntTuple2 tuple_58;
    tuple_58.t0 = text_17;
    tuple_58.t1 = r_7;
    struct StringList* list_14 = (struct StringList*)malloc(sizeof(struct StringList));
    list_14->head = (struct String){.str = "\n", .len = 1};
    list_14->tail = acc_13;
    struct String call_109 = go_15(tuple_58, list_14, (i_23 + 2));
    match_73 = call_109;
    goto end_match_252;
next_256:;
    struct StringIntTuple2 tuple_59;
    tuple_59.t0 = text_17;
    tuple_59.t1 = r_7;
    struct String call_110 = strSlice_((i_23 + 1), (i_23 + 2), text_17);
    struct StringList* list_15 = (struct StringList*)malloc(sizeof(struct StringList));
    list_15->head = call_110;
    list_15->tail = acc_13;
    struct String call_111 = go_15(tuple_59, list_15, (i_23 + 2));
    match_73 = call_111;
    goto end_match_252;
next_257:;
end_match_252:;
    match_72 = match_73;
    goto end_match_249;
next_251:;
    exit(1);
end_match_249:;
    return match_72;
}

struct Token_ tokenFromStrLit_(struct String text_17, int l_7, int r_7) {
    int match_68;
    int match_69;
    if (!((((l_7 + 2) <= r_7) == 1))) goto next_239;
    match_69 = (text_17.str[l_7] == '"');
    goto end_match_238;
next_239:;
    if (!((((l_7 + 2) <= r_7) == 0))) goto next_240;
    match_69 = 0;
    goto end_match_238;
next_240:;
    exit(1);
end_match_238:;
    if (!((match_69 == 1))) goto next_241;
    match_68 = (text_17.str[(r_7 - 1)] == '"');
    goto end_match_237;
next_241:;
    if (!((match_69 == 0))) goto next_242;
    match_68 = 0;
    goto end_match_237;
next_242:;
    exit(1);
end_match_237:;
    milone_assert(match_68);
    int call_99 = 0;
    struct StringIntTuple2 tuple_60;
    tuple_60.t0 = text_17;
    tuple_60.t1 = r_7;
    struct String call_112 = go_15(tuple_60, NULL, (l_7 + 1));
    struct String value_4 = call_112;
    struct String* payload_6 = (struct String*)malloc(sizeof(struct String));
    (*(((struct String*)payload_6))) = value_4;
    struct Token_ variant_6 = (struct Token_){.tag = Str_, .Str_ = payload_6};
    return variant_6;
}

struct Token_ recognizeToken_(struct CharTuple1 arg_26, struct TokenKind_ kind_3, struct String text_18, int l_8, int r_8) {
    char charNull_ = arg_26.t0;
    struct Token_ match_74;
    if (!((kind_3.tag == Error_))) goto next_259;
    struct Token_ call_113 = failwith_1((struct String){.str = "Invalid char", .len = 12});
    match_74 = call_113;
    goto end_match_258;
next_259:;
    if (!((kind_3.tag == Op_))) goto next_260;
    struct Token_ call_114 = tokenFromOp_(text_18, l_8, r_8);
    match_74 = call_114;
    goto end_match_258;
next_260:;
    if (!((kind_3.tag == Pun_))) goto next_261;
    struct Token_ call_115 = tokenFromPun_(text_18, l_8, r_8);
    match_74 = call_115;
    goto end_match_258;
next_261:;
    if (!((kind_3.tag == IntLit_))) goto next_262;
    struct Token_ call_116 = tokenFromIntLit_(text_18, l_8, r_8);
    match_74 = call_116;
    goto end_match_258;
next_262:;
    if (!((kind_3.tag == CharLit_))) goto next_263;
    struct CharTuple1 tuple_61;
    tuple_61.t0 = charNull_;
    struct Token_ call_117 = tokenFromCharLit_(tuple_61, text_18, l_8, r_8);
    match_74 = call_117;
    goto end_match_258;
next_263:;
    if (!((kind_3.tag == StrLit_))) goto next_264;
    struct Token_ call_118 = tokenFromStrLit_(text_18, l_8, r_8);
    match_74 = call_118;
    goto end_match_258;
next_264:;
    if (!((kind_3.tag == Ident_))) goto next_265;
    struct Token_ call_119 = tokenFromIdent_(text_18, l_8, r_8);
    match_74 = call_119;
    goto end_match_258;
next_265:;
end_match_258:;
    return match_74;
}

struct Token_IntIntTuple2Tuple2List* go_16(struct CharStringTuple2 arg_29, struct Token_IntIntTuple2Tuple2List* acc_14, int y_5, int x_9, int last_, struct TokenKind_IntIntTuple3List* tokens_1) {
    char charNull_ = arg_29.t0;
    struct String text_19 = arg_29.t1;
    struct Token_IntIntTuple2Tuple2List* match_75;
    if (!((!(tokens_1)))) goto next_267;
    struct Token_IntIntTuple2Tuple2List* call_120 = listRev_1(acc_14);
    match_75 = call_120;
    goto end_match_266;
next_267:;
    if (!((!((!(tokens_1)))))) goto next_268;
    struct TokenKind_ kind_4 = tokens_1->head.t0;
    int l_9 = tokens_1->head.t1;
    int r_9 = tokens_1->head.t2;
    struct TokenKind_IntIntTuple3List* tokens_2 = tokens_1->tail;
    struct IntIntTuple2 tuple_62;
    tuple_62.t0 = y_5;
    tuple_62.t1 = x_9;
    struct IntIntTuple2 call_121 = advanceTextPos_(tuple_62, text_19, last_, l_9);
    int y_6 = call_121.t0;
    int x_10 = call_121.t1;
    struct CharTuple1 tuple_63;
    tuple_63.t0 = charNull_;
    struct Token_ call_122 = recognizeToken_(tuple_63, kind_4, text_19, l_9, r_9);
    struct Token_ token_2 = call_122;
    struct IntIntTuple2 tuple_65;
    tuple_65.t0 = y_6;
    tuple_65.t1 = x_10;
    struct Token_IntIntTuple2Tuple2 tuple_64;
    tuple_64.t0 = token_2;
    tuple_64.t1 = tuple_65;
    struct Token_IntIntTuple2Tuple2List* list_16 = (struct Token_IntIntTuple2Tuple2List*)malloc(sizeof(struct Token_IntIntTuple2Tuple2List));
    list_16->head = tuple_64;
    list_16->tail = acc_14;
    struct Token_IntIntTuple2Tuple2List* acc_15 = list_16;
    struct IntIntTuple2 tuple_66;
    tuple_66.t0 = y_6;
    tuple_66.t1 = x_10;
    struct IntIntTuple2 call_123 = advanceTextPos_(tuple_66, text_19, l_9, r_9);
    int y_7 = call_123.t0;
    int x_11 = call_123.t1;
    struct CharStringTuple2 tuple_67;
    tuple_67.t0 = charNull_;
    tuple_67.t1 = text_19;
    struct Token_IntIntTuple2Tuple2List* call_124 = go_16(tuple_67, acc_15, y_7, x_11, r_9, tokens_2);
    match_75 = call_124;
    goto end_match_266;
next_268:;
    exit(1);
end_match_266:;
    return match_75;
}

struct Token_IntIntTuple2Tuple2List* recognizeTokens_(struct CharTuple1 arg_27, struct StringTokenKind_IntIntTuple3ListTuple2 arg_28) {
    char charNull_ = arg_27.t0;
    struct String text_19 = arg_28.t0;
    struct TokenKind_IntIntTuple3List* tokens_ = arg_28.t1;
    struct CharStringTuple2 tuple_68;
    tuple_68.t0 = charNull_;
    tuple_68.t1 = text_19;
    struct Token_IntIntTuple2Tuple2List* call_125 = go_16(tuple_68, NULL, 0, 0, 0, tokens_);
    return call_125;
}

struct Token_IntIntTuple2Tuple2List* tokenize_(struct CharTuple1 arg_30, struct String text_20) {
    char charNull_ = arg_30.t0;
    struct CharTuple1 tuple_69;
    tuple_69.t0 = charNull_;
    struct StringTokenKind_IntIntTuple3ListTuple2 call_126 = scanRoot_(text_20);
    struct Token_IntIntTuple2Tuple2List* call_127 = recognizeTokens_(tuple_69, call_126);
    return call_127;
}

struct String fileReadAllText_(struct String fileName_) {
    struct String call_128 = file_read_all_text(fileName_);
    return call_128;
}

struct String tokenKindToString_(struct TokenKind_ kind_) {
    struct String match_76;
    if (!((kind_.tag == Error_))) goto next_270;
    match_76 = (struct String){.str = "Error", .len = 5};
    goto end_match_269;
next_270:;
    if (!((kind_.tag == Ident_))) goto next_271;
    match_76 = (struct String){.str = "Ident", .len = 5};
    goto end_match_269;
next_271:;
    if (!((kind_.tag == IntLit_))) goto next_272;
    match_76 = (struct String){.str = "IntLit", .len = 6};
    goto end_match_269;
next_272:;
    if (!((kind_.tag == CharLit_))) goto next_273;
    match_76 = (struct String){.str = "CharLit", .len = 7};
    goto end_match_269;
next_273:;
    if (!((kind_.tag == StrLit_))) goto next_274;
    match_76 = (struct String){.str = "StrLit", .len = 6};
    goto end_match_269;
next_274:;
    if (!((kind_.tag == Op_))) goto next_275;
    match_76 = (struct String){.str = "Op", .len = 2};
    goto end_match_269;
next_275:;
    if (!((kind_.tag == Pun_))) goto next_276;
    match_76 = (struct String){.str = "Pun", .len = 3};
    goto end_match_269;
next_276:;
end_match_269:;
    return match_76;
}

struct String tokenToString_(struct Token_ token_) {
    struct String match_77;
    if (!((token_.tag == Bool_))) goto next_278;
    if (!(((*(token_.Bool_)) == 1))) goto next_278;
    match_77 = (struct String){.str = "true", .len = 4};
    goto end_match_277;
next_278:;
    if (!((token_.tag == Bool_))) goto next_279;
    if (!(((*(token_.Bool_)) == 0))) goto next_279;
    match_77 = (struct String){.str = "false", .len = 5};
    goto end_match_277;
next_279:;
    if (!((token_.tag == Int_))) goto next_280;
    int value_ = (*(token_.Int_));
    struct String call_129 = str_of_int(value_);
    match_77 = call_129;
    goto end_match_277;
next_280:;
    if (!((token_.tag == Char_))) goto next_281;
    match_77 = (struct String){.str = "'?'", .len = 3};
    goto end_match_277;
next_281:;
    if (!((token_.tag == Str_))) goto next_282;
    match_77 = (struct String){.str = "\"..\"", .len = 4};
    goto end_match_277;
next_282:;
    if (!((token_.tag == Ident_1))) goto next_283;
    struct String ident_ = (*(token_.Ident_1));
    match_77 = ident_;
    goto end_match_277;
next_283:;
    if (!((token_.tag == Do_))) goto next_284;
    match_77 = (struct String){.str = "do", .len = 2};
    goto end_match_277;
next_284:;
    if (!((token_.tag == Let_))) goto next_285;
    match_77 = (struct String){.str = "let", .len = 3};
    goto end_match_277;
next_285:;
    if (!((token_.tag == Rec_))) goto next_286;
    match_77 = (struct String){.str = "rec", .len = 3};
    goto end_match_277;
next_286:;
    if (!((token_.tag == If_))) goto next_287;
    match_77 = (struct String){.str = "if", .len = 2};
    goto end_match_277;
next_287:;
    if (!((token_.tag == Then_))) goto next_288;
    match_77 = (struct String){.str = "then", .len = 4};
    goto end_match_277;
next_288:;
    if (!((token_.tag == Else_))) goto next_289;
    match_77 = (struct String){.str = "else", .len = 4};
    goto end_match_277;
next_289:;
    if (!((token_.tag == Match_))) goto next_290;
    match_77 = (struct String){.str = "match", .len = 5};
    goto end_match_277;
next_290:;
    if (!((token_.tag == With_))) goto next_291;
    match_77 = (struct String){.str = "with", .len = 4};
    goto end_match_277;
next_291:;
    if (!((token_.tag == As_))) goto next_292;
    match_77 = (struct String){.str = "as", .len = 2};
    goto end_match_277;
next_292:;
    if (!((token_.tag == When_))) goto next_293;
    match_77 = (struct String){.str = "when", .len = 4};
    goto end_match_277;
next_293:;
    if (!((token_.tag == ParenL_))) goto next_294;
    match_77 = (struct String){.str = "(", .len = 1};
    goto end_match_277;
next_294:;
    if (!((token_.tag == ParenR_))) goto next_295;
    match_77 = (struct String){.str = ")", .len = 1};
    goto end_match_277;
next_295:;
    if (!((token_.tag == BracketL_))) goto next_296;
    match_77 = (struct String){.str = "[", .len = 1};
    goto end_match_277;
next_296:;
    if (!((token_.tag == BracketR_))) goto next_297;
    match_77 = (struct String){.str = "]", .len = 1};
    goto end_match_277;
next_297:;
    if (!((token_.tag == Colon_))) goto next_298;
    match_77 = (struct String){.str = ":", .len = 1};
    goto end_match_277;
next_298:;
    if (!((token_.tag == Dot_))) goto next_299;
    match_77 = (struct String){.str = ".", .len = 1};
    goto end_match_277;
next_299:;
    if (!((token_.tag == Range_))) goto next_300;
    match_77 = (struct String){.str = "..", .len = 2};
    goto end_match_277;
next_300:;
    if (!((token_.tag == Pipe_))) goto next_301;
    match_77 = (struct String){.str = "|", .len = 1};
    goto end_match_277;
next_301:;
    if (!((token_.tag == Arrow_))) goto next_302;
    match_77 = (struct String){.str = "->", .len = 2};
    goto end_match_277;
next_302:;
    if (!((token_.tag == Punct_))) goto next_303;
    struct String value_1 = (*(token_.Punct_));
    match_77 = value_1;
    goto end_match_277;
next_303:;
    if (!((token_.tag == Private_))) goto next_304;
    match_77 = (struct String){.str = "private", .len = 7};
    goto end_match_277;
next_304:;
    if (!((token_.tag == Internal_))) goto next_305;
    match_77 = (struct String){.str = "internal", .len = 8};
    goto end_match_277;
next_305:;
    if (!((token_.tag == Public_))) goto next_306;
    match_77 = (struct String){.str = "public", .len = 6};
    goto end_match_277;
next_306:;
    if (!((token_.tag == Module_))) goto next_307;
    match_77 = (struct String){.str = "module", .len = 6};
    goto end_match_277;
next_307:;
    if (!((token_.tag == Namespace_))) goto next_308;
    match_77 = (struct String){.str = "namespace", .len = 9};
    goto end_match_277;
next_308:;
    if (!((token_.tag == Open_))) goto next_309;
    match_77 = (struct String){.str = "open", .len = 4};
    goto end_match_277;
next_309:;
    if (!((token_.tag == Type_))) goto next_310;
    match_77 = (struct String){.str = "type", .len = 4};
    goto end_match_277;
next_310:;
    if (!((token_.tag == Of_))) goto next_311;
    match_77 = (struct String){.str = "of", .len = 2};
    goto end_match_277;
next_311:;
    if (!((token_.tag == Fun_))) goto next_312;
    match_77 = (struct String){.str = "fun", .len = 3};
    goto end_match_277;
next_312:;
    if (!((token_.tag == In_))) goto next_313;
    match_77 = (struct String){.str = "in", .len = 2};
    goto end_match_277;
next_313:;
end_match_277:;
    return match_77;
}

struct Token_IntIntTuple2Tuple2UnitFun1 {
    int(*fun)(void*, struct Token_IntIntTuple2Tuple2);
    void* env;
};

int listIter_1(struct Token_IntIntTuple2Tuple2UnitFun1 f_, struct Token_IntIntTuple2Tuple2List* xs_) {
    int match_78;
    if (!((!(xs_)))) goto next_315;
    match_78 = 0;
    goto end_match_314;
next_315:;
    if (!((!((!(xs_)))))) goto next_316;
    struct Token_IntIntTuple2Tuple2 x_ = xs_->head;
    struct Token_IntIntTuple2Tuple2List* xs_1 = xs_->tail;
    int app_ = f_.fun(f_.env, x_);
    int call_130 = listIter_1(f_, xs_1);
    match_78 = 0;
    goto end_match_314;
next_316:;
    exit(1);
end_match_314:;
    return 0;
}

int fun_(struct Token_IntIntTuple2Tuple2 arg_31) {
    struct Token_ token_1 = arg_31.t0;
    int y_ = arg_31.t1.t0;
    int x_1 = arg_31.t1.t1;
    struct String call_132 = tokenToString_(token_1);
    printf("%s (%d, %d)\n", call_132.str, y_, x_1);
    int call_133 = 0;
    return 0;
}

int fun_1(void* env_, struct Token_IntIntTuple2Tuple2 arg_) {
    int call_134 = fun_(arg_);
    return 0;
}

int main() {
    char call_19 = ((char)0);
    char charNull_ = call_19;
    struct String call_131 = fileReadAllText_((struct String){.str = "MiloneLang/Lexing.fs", .len = 20});
    struct String source_ = call_131;
    void* box_ = (void*)malloc(sizeof(int));
    (*(((int*)box_))) = 0;
    void* env_1 = box_;
    struct Token_IntIntTuple2Tuple2UnitFun1 fun_2 = (struct Token_IntIntTuple2Tuple2UnitFun1){.fun = fun_1, .env = env_1};
    struct CharTuple1 tuple_70;
    tuple_70.t0 = charNull_;
    struct Token_IntIntTuple2Tuple2List* call_135 = tokenize_(tuple_70, source_);
    int call_136 = listIter_1(fun_2, call_135);
    return 0;
}<|MERGE_RESOLUTION|>--- conflicted
+++ resolved
@@ -1,4 +1,5 @@
-<<<<<<< HEAD
+#include "milone.h"
+
 struct StringList;
 
 int listIsEmpty_1(struct StringList* xs_2);
@@ -11,37 +12,35 @@
 
 struct TokenKind_IntIntTuple3List;
 
-struct TokenKind_IntIntTuple3List* go_17(struct TokenKind_IntIntTuple3List* acc_, struct TokenKind_IntIntTuple3List* xs_4);
+struct TokenKind_IntIntTuple3List* go_20(struct TokenKind_IntIntTuple3List* acc_, struct TokenKind_IntIntTuple3List* xs_4);
+
+struct StringList* go_19(struct StringList* acc_, struct StringList* xs_4);
+
+enum Token_Tag;
+
+struct Token_;
+
+struct IntIntTuple2;
+
+struct Token_IntIntTuple2Tuple2;
+
+struct Token_IntIntTuple2Tuple2List;
+
+struct Token_IntIntTuple2Tuple2List* go_18(struct Token_IntIntTuple2Tuple2List* acc_, struct Token_IntIntTuple2Tuple2List* xs_4);
 
 struct TokenKind_IntIntTuple3List* listRev_3(struct TokenKind_IntIntTuple3List* xs_3);
 
-struct StringList* go_18(struct StringList* acc_, struct StringList* xs_4);
-
 struct StringList* listRev_2(struct StringList* xs_3);
 
-enum Token_Tag;
-
-struct Token_;
-
-struct IntIntTuple2;
-
-struct Token_IntIntTuple2Tuple2;
-
-struct Token_IntIntTuple2Tuple2List;
-
-struct Token_IntIntTuple2Tuple2List* go_19(struct Token_IntIntTuple2Tuple2List* acc_, struct Token_IntIntTuple2Tuple2List* xs_4);
-
 struct Token_IntIntTuple2Tuple2List* listRev_1(struct Token_IntIntTuple2Tuple2List* xs_3);
 
-int go_20(int len_, struct StringList* xs_7);
+int go_17(int len_, struct StringList* xs_7);
 
 int listLength_1(struct StringList* xs_6);
 
 int intMin_(int x_4, int y_1);
 
-struct CharStringTuple2;
-
-int go_3(struct CharStringTuple2 arg_1, int i_);
+int go_3(struct String s_, char c_, int i_);
 
 int strContainsChar_(char c_, struct String s_);
 
@@ -67,63 +66,57 @@
 
 int charIsPun_(char c_6);
 
-struct StringStringTuple2;
-
-int go_5(struct StringStringTuple2 arg_2, int pi_, int si_);
+int go_5(struct String s_3, struct String prefix_, int pi_, int si_);
 
 int strNthStartsWith_(int i_1, struct String prefix_, struct String s_3);
 
 struct TokenKind_IntIntTuple3ListStringIntTuple3;
 
-struct TokenKind_IntIntTuple3ListStringIntTuple3 scanError_(struct TokenKind_IntIntTuple3ListStringIntTuple3 arg_3);
-
-struct StringTuple1;
-
-int go_6(struct StringTuple1 arg_5, int i_4);
-
-struct TokenKind_IntIntTuple3ListStringIntTuple3 scanSpace_(struct TokenKind_IntIntTuple3ListStringIntTuple3 arg_4);
-
-int go_7(struct StringTuple1 arg_7, int i_6);
-
-struct TokenKind_IntIntTuple3ListStringIntTuple3 scanLine_(struct TokenKind_IntIntTuple3ListStringIntTuple3 arg_6);
-
-struct TokenKind_IntIntTuple3ListStringIntTuple3 scanPun_(struct TokenKind_IntIntTuple3ListStringIntTuple3 arg_8);
-
-int go_8(struct StringTuple1 arg_10, int i_9);
-
-struct TokenKind_IntIntTuple3ListStringIntTuple3 scanOp_(struct TokenKind_IntIntTuple3ListStringIntTuple3 arg_9);
-
-int go_9(struct StringTuple1 arg_12, int i_11);
-
-struct TokenKind_IntIntTuple3ListStringIntTuple3 scanIdent_(struct TokenKind_IntIntTuple3ListStringIntTuple3 arg_11);
-
-int go_10(struct StringTuple1 arg_14, int i_13);
-
-struct TokenKind_IntIntTuple3ListStringIntTuple3 scanIntLit_(struct TokenKind_IntIntTuple3ListStringIntTuple3 arg_13);
+struct TokenKind_IntIntTuple3ListStringIntTuple3 scanError_(struct TokenKind_IntIntTuple3ListStringIntTuple3 arg_1);
+
+int go_6(struct String text_1, int i_4);
+
+struct TokenKind_IntIntTuple3ListStringIntTuple3 scanSpace_(struct TokenKind_IntIntTuple3ListStringIntTuple3 arg_2);
+
+int go_7(struct String text_2, int i_6);
+
+struct TokenKind_IntIntTuple3ListStringIntTuple3 scanLine_(struct TokenKind_IntIntTuple3ListStringIntTuple3 arg_3);
+
+struct TokenKind_IntIntTuple3ListStringIntTuple3 scanPun_(struct TokenKind_IntIntTuple3ListStringIntTuple3 arg_4);
+
+int go_8(struct String text_4, int i_9);
+
+struct TokenKind_IntIntTuple3ListStringIntTuple3 scanOp_(struct TokenKind_IntIntTuple3ListStringIntTuple3 arg_5);
+
+int go_9(struct String text_5, int i_11);
+
+struct TokenKind_IntIntTuple3ListStringIntTuple3 scanIdent_(struct TokenKind_IntIntTuple3ListStringIntTuple3 arg_6);
+
+int go_10(struct String text_6, int i_13);
+
+struct TokenKind_IntIntTuple3ListStringIntTuple3 scanIntLit_(struct TokenKind_IntIntTuple3ListStringIntTuple3 arg_7);
 
 struct TokenKind_IntTuple2;
 
-struct TokenKind_IntTuple2 go_11(struct StringTuple1 arg_16, int i_15);
-
-struct TokenKind_IntIntTuple3ListStringIntTuple3 scanCharLit_(struct TokenKind_IntIntTuple3ListStringIntTuple3 arg_15);
-
-struct TokenKind_IntTuple2 go_12(struct StringTuple1 arg_18, int i_17);
-
-struct TokenKind_IntIntTuple3ListStringIntTuple3 scanStrLit_(struct TokenKind_IntIntTuple3ListStringIntTuple3 arg_17);
-
-struct StringIntTuple2;
-
-int follow_(struct StringIntTuple2 arg_20, struct String prefix_1);
+struct TokenKind_IntTuple2 go_11(struct String text_7, int i_15);
+
+struct TokenKind_IntIntTuple3ListStringIntTuple3 scanCharLit_(struct TokenKind_IntIntTuple3ListStringIntTuple3 arg_8);
+
+struct TokenKind_IntTuple2 go_12(struct String text_8, int i_17);
+
+struct TokenKind_IntIntTuple3ListStringIntTuple3 scanStrLit_(struct TokenKind_IntIntTuple3ListStringIntTuple3 arg_9);
+
+int follow_(int i_18, struct String text_10, struct String prefix_1);
 
 struct StringTokenKind_IntIntTuple3ListTuple2;
 
-struct StringTokenKind_IntIntTuple3ListTuple2 go_13(struct TokenKind_IntIntTuple3ListStringIntTuple3 arg_19);
+struct StringTokenKind_IntIntTuple3ListTuple2 go_13(struct TokenKind_IntIntTuple3ListStringIntTuple3 arg_10);
 
 struct StringTokenKind_IntIntTuple3ListTuple2 scanRoot_(struct String text_9);
 
-struct IntIntTuple2 go_14(struct StringIntTuple2 arg_22, int y_4, int x_8, int i_19);
-
-struct IntIntTuple2 advanceTextPos_(struct IntIntTuple2 arg_21, struct String text_11, int l_1, int r_1);
+struct IntIntTuple2 go_14(int r_1, struct String text_11, int y_4, int x_8, int i_19);
+
+struct IntIntTuple2 advanceTextPos_(struct IntIntTuple2 arg_11, struct String text_11, int l_1, int r_1);
 
 struct Token_ tokenFromIdent_(struct String text_12, int l_2, int r_2);
 
@@ -133,23 +126,21 @@
 
 struct Token_ tokenFromIntLit_(struct String text_15, int l_5, int r_5);
 
-struct CharTuple1;
-
-struct Token_ tokenFromCharLit_(struct CharTuple1 arg_23, struct String text_16, int l_6, int r_6);
-
-int next_(struct StringIntTuple2 arg_25, int i_22);
-
-struct String go_15(struct StringIntTuple2 arg_24, struct StringList* acc_12, int i_21);
+struct Token_ tokenFromCharLit_(char charNull_, struct String text_16, int l_6, int r_6);
+
+int next_(int r_7, struct String text_17, int i_22);
+
+struct String go_15(int r_7, struct String text_17, struct StringList* acc_12, int i_21);
 
 struct Token_ tokenFromStrLit_(struct String text_17, int l_7, int r_7);
 
-struct Token_ recognizeToken_(struct CharTuple1 arg_26, struct TokenKind_ kind_3, struct String text_18, int l_8, int r_8);
-
-struct Token_IntIntTuple2Tuple2List* go_16(struct CharStringTuple2 arg_29, struct Token_IntIntTuple2Tuple2List* acc_14, int y_5, int x_9, int last_, struct TokenKind_IntIntTuple3List* tokens_1);
-
-struct Token_IntIntTuple2Tuple2List* recognizeTokens_(struct CharTuple1 arg_27, struct StringTokenKind_IntIntTuple3ListTuple2 arg_28);
-
-struct Token_IntIntTuple2Tuple2List* tokenize_(struct CharTuple1 arg_30, struct String text_20);
+struct Token_ recognizeToken_(char charNull_, struct TokenKind_ kind_3, struct String text_18, int l_8, int r_8);
+
+struct Token_IntIntTuple2Tuple2List* go_16(struct String text_19, char charNull_, struct Token_IntIntTuple2Tuple2List* acc_14, int y_5, int x_9, int last_, struct TokenKind_IntIntTuple3List* tokens_1);
+
+struct Token_IntIntTuple2Tuple2List* recognizeTokens_(char charNull_, struct StringTokenKind_IntIntTuple3ListTuple2 arg_12);
+
+struct Token_IntIntTuple2Tuple2List* tokenize_(char charNull_, struct String text_20);
 
 struct String fileReadAllText_(struct String fileName_);
 
@@ -161,12 +152,9 @@
 
 int listIter_1(struct Token_IntIntTuple2Tuple2UnitFun1 f_, struct Token_IntIntTuple2Tuple2List* xs_);
 
-int fun_(struct Token_IntIntTuple2Tuple2 arg_31);
+int fun_(struct Token_IntIntTuple2Tuple2 arg_13);
 
 int fun_1(void* env_, struct Token_IntIntTuple2Tuple2 arg_);
-=======
-#include "milone.h"
->>>>>>> d298b0bb
 
 int main();
 
@@ -177,7 +165,7 @@
 
 int listIsEmpty_1(struct StringList* xs_2) {
     int match_;
-    if (!((!(xs_2)))) goto next_2;
+    if ((!((!(xs_2))))) goto next_2;
     match_ = 1;
     goto end_match_1;
 next_2:;
@@ -213,19 +201,19 @@
     struct TokenKind_IntIntTuple3List* tail;
 };
 
-struct TokenKind_IntIntTuple3List* go_17(struct TokenKind_IntIntTuple3List* acc_, struct TokenKind_IntIntTuple3List* xs_4) {
+struct TokenKind_IntIntTuple3List* go_20(struct TokenKind_IntIntTuple3List* acc_, struct TokenKind_IntIntTuple3List* xs_4) {
     struct TokenKind_IntIntTuple3List* match_1;
-    if (!((!(xs_4)))) goto next_5;
+    if ((!((!(xs_4))))) goto next_5;
     match_1 = acc_;
     goto end_match_4;
 next_5:;
-    if (!((!((!(xs_4)))))) goto next_6;
+    if ((!(xs_4))) goto next_6;
     struct TokenKind_IntIntTuple3 x_2 = xs_4->head;
     struct TokenKind_IntIntTuple3List* xs_5 = xs_4->tail;
     struct TokenKind_IntIntTuple3List* list_ = (struct TokenKind_IntIntTuple3List*)malloc(sizeof(struct TokenKind_IntIntTuple3List));
     list_->head = x_2;
     list_->tail = acc_;
-    struct TokenKind_IntIntTuple3List* call_ = go_17(list_, xs_5);
+    struct TokenKind_IntIntTuple3List* call_ = go_20(list_, xs_5);
     match_1 = call_;
     goto end_match_4;
 next_6:;
@@ -234,35 +222,25 @@
     return match_1;
 }
 
-struct TokenKind_IntIntTuple3List* listRev_3(struct TokenKind_IntIntTuple3List* xs_3) {
-    struct TokenKind_IntIntTuple3List* call_1 = go_17(NULL, xs_3);
-    return call_1;
-}
-
-struct StringList* go_18(struct StringList* acc_, struct StringList* xs_4) {
+struct StringList* go_19(struct StringList* acc_, struct StringList* xs_4) {
     struct StringList* match_2;
-    if (!((!(xs_4)))) goto next_8;
+    if ((!((!(xs_4))))) goto next_8;
     match_2 = acc_;
     goto end_match_7;
 next_8:;
-    if (!((!((!(xs_4)))))) goto next_9;
+    if ((!(xs_4))) goto next_9;
     struct String x_2 = xs_4->head;
     struct StringList* xs_5 = xs_4->tail;
     struct StringList* list_1 = (struct StringList*)malloc(sizeof(struct StringList));
     list_1->head = x_2;
     list_1->tail = acc_;
-    struct StringList* call_2 = go_18(list_1, xs_5);
-    match_2 = call_2;
+    struct StringList* call_1 = go_19(list_1, xs_5);
+    match_2 = call_1;
     goto end_match_7;
 next_9:;
     exit(1);
 end_match_7:;
     return match_2;
-}
-
-struct StringList* listRev_2(struct StringList* xs_3) {
-    struct StringList* call_3 = go_18(NULL, xs_3);
-    return call_3;
 }
 
 enum Token_Tag {
@@ -330,20 +308,20 @@
     struct Token_IntIntTuple2Tuple2List* tail;
 };
 
-struct Token_IntIntTuple2Tuple2List* go_19(struct Token_IntIntTuple2Tuple2List* acc_, struct Token_IntIntTuple2Tuple2List* xs_4) {
+struct Token_IntIntTuple2Tuple2List* go_18(struct Token_IntIntTuple2Tuple2List* acc_, struct Token_IntIntTuple2Tuple2List* xs_4) {
     struct Token_IntIntTuple2Tuple2List* match_3;
-    if (!((!(xs_4)))) goto next_11;
+    if ((!((!(xs_4))))) goto next_11;
     match_3 = acc_;
     goto end_match_10;
 next_11:;
-    if (!((!((!(xs_4)))))) goto next_12;
+    if ((!(xs_4))) goto next_12;
     struct Token_IntIntTuple2Tuple2 x_2 = xs_4->head;
     struct Token_IntIntTuple2Tuple2List* xs_5 = xs_4->tail;
     struct Token_IntIntTuple2Tuple2List* list_2 = (struct Token_IntIntTuple2Tuple2List*)malloc(sizeof(struct Token_IntIntTuple2Tuple2List));
     list_2->head = x_2;
     list_2->tail = acc_;
-    struct Token_IntIntTuple2Tuple2List* call_4 = go_19(list_2, xs_5);
-    match_3 = call_4;
+    struct Token_IntIntTuple2Tuple2List* call_2 = go_18(list_2, xs_5);
+    match_3 = call_2;
     goto end_match_10;
 next_12:;
     exit(1);
@@ -351,20 +329,30 @@
     return match_3;
 }
 
+struct TokenKind_IntIntTuple3List* listRev_3(struct TokenKind_IntIntTuple3List* xs_3) {
+    struct TokenKind_IntIntTuple3List* call_3 = go_20(NULL, xs_3);
+    return call_3;
+}
+
+struct StringList* listRev_2(struct StringList* xs_3) {
+    struct StringList* call_4 = go_19(NULL, xs_3);
+    return call_4;
+}
+
 struct Token_IntIntTuple2Tuple2List* listRev_1(struct Token_IntIntTuple2Tuple2List* xs_3) {
-    struct Token_IntIntTuple2Tuple2List* call_5 = go_19(NULL, xs_3);
+    struct Token_IntIntTuple2Tuple2List* call_5 = go_18(NULL, xs_3);
     return call_5;
 }
 
-int go_20(int len_, struct StringList* xs_7) {
+int go_17(int len_, struct StringList* xs_7) {
     int match_4;
-    if (!((!(xs_7)))) goto next_14;
+    if ((!((!(xs_7))))) goto next_14;
     match_4 = len_;
     goto end_match_13;
 next_14:;
-    if (!((!((!(xs_7)))))) goto next_15;
+    if ((!(xs_7))) goto next_15;
     struct StringList* xs_8 = xs_7->tail;
-    int call_6 = go_20((len_ + 1), xs_8);
+    int call_6 = go_17((len_ + 1), xs_8);
     match_4 = call_6;
     goto end_match_13;
 next_15:;
@@ -374,17 +362,17 @@
 }
 
 int listLength_1(struct StringList* xs_6) {
-    int call_7 = go_20(0, xs_6);
+    int call_7 = go_17(0, xs_6);
     return call_7;
 }
 
 int intMin_(int x_4, int y_1) {
     int match_5;
-    if (!(((y_1 < x_4) == 1))) goto next_17;
+    if ((y_1 >= x_4)) goto next_17;
     match_5 = y_1;
     goto end_match_16;
 next_17:;
-    if (!(((y_1 < x_4) == 0))) goto next_18;
+    if ((y_1 < x_4)) goto next_18;
     match_5 = x_4;
     goto end_match_16;
 next_18:;
@@ -393,26 +381,16 @@
     return match_5;
 }
 
-struct CharStringTuple2 {
-    char t0;
-    struct String t1;
-};
-
-int go_3(struct CharStringTuple2 arg_1, int i_) {
-    char c_ = arg_1.t0;
-    struct String s_ = arg_1.t1;
+int go_3(struct String s_, char c_, int i_) {
     int match_6;
-    if (!(((i_ < s_.len) == 1))) goto next_20;
+    if ((i_ >= s_.len)) goto next_20;
     int match_7;
-    if (!(((s_.str[i_] == c_) == 1))) goto next_23;
+    if ((s_.str[i_] != c_)) goto next_23;
     match_7 = 1;
     goto end_match_22;
 next_23:;
-    if (!(((s_.str[i_] == c_) == 0))) goto next_24;
-    struct CharStringTuple2 tuple_;
-    tuple_.t0 = c_;
-    tuple_.t1 = s_;
-    int call_8 = go_3(tuple_, (i_ + 1));
+    if ((s_.str[i_] == c_)) goto next_24;
+    int call_8 = go_3(s_, c_, (i_ + 1));
     match_7 = call_8;
     goto end_match_22;
 next_24:;
@@ -421,7 +399,7 @@
     match_6 = match_7;
     goto end_match_19;
 next_20:;
-    if (!(((i_ < s_.len) == 0))) goto next_21;
+    if ((i_ < s_.len)) goto next_21;
     match_6 = 0;
     goto end_match_19;
 next_21:;
@@ -431,35 +409,32 @@
 }
 
 int strContainsChar_(char c_, struct String s_) {
-    struct CharStringTuple2 tuple_1;
-    tuple_1.t0 = c_;
-    tuple_1.t1 = s_;
-    int call_9 = go_3(tuple_1, 0);
+    int call_9 = go_3(s_, c_, 0);
     return call_9;
 }
 
 struct String strSlice_(int start_, int endIndex_, struct String s_1) {
     int match_8;
-    if (!(((start_ <= endIndex_) == 1))) goto next_26;
-    match_8 = (endIndex_ <= s_1.len);
+    if ((endIndex_ < start_)) goto next_26;
+    match_8 = (s_1.len >= endIndex_);
     goto end_match_25;
 next_26:;
-    if (!(((start_ <= endIndex_) == 0))) goto next_27;
+    if ((endIndex_ >= start_)) goto next_27;
     match_8 = 0;
     goto end_match_25;
 next_27:;
     exit(1);
 end_match_25:;
-    milone_assert(match_8);
+    milone_assert(match_8, 53, 2);
     int call_10 = 0;
     struct String match_9;
-    if (!(((endIndex_ <= start_) == 1))) goto next_29;
+    if ((start_ < endIndex_)) goto next_29;
     match_9 = (struct String){.str = "", .len = 0};
     goto end_match_28;
 next_29:;
-    if (!(((endIndex_ <= start_) == 0))) goto next_30;
-    struct String slice_ = str_slice(s_1, start_, (endIndex_ - 1));
-    match_9 = slice_;
+    if ((start_ >= endIndex_)) goto next_30;
+    struct String call_11 = str_get_slice(start_, (endIndex_ - 1), s_1);
+    match_9 = call_11;
     goto end_match_28;
 next_30:;
     exit(1);
@@ -474,49 +449,49 @@
 
 struct StringStringListTuple2 go_4(struct StringList* xs_13, int xn_) {
     struct StringStringListTuple2 match_10;
-    if (!((!(xs_13)))) goto next_32;
-    milone_assert((xn_ == 0));
-    int call_11 = 0;
-    struct StringStringListTuple2 tuple_2;
-    tuple_2.t0 = (struct String){.str = "", .len = 0};
-    tuple_2.t1 = NULL;
-    match_10 = tuple_2;
+    if ((!((!(xs_13))))) goto next_32;
+    milone_assert((xn_ == 0), 67, 6);
+    int call_12 = 0;
+    struct StringStringListTuple2 tuple_;
+    tuple_.t0 = (struct String){.str = "", .len = 0};
+    tuple_.t1 = NULL;
+    match_10 = tuple_;
     goto end_match_31;
 next_32:;
-    if (!((!((!(xs_13)))))) goto next_33;
+    if ((!(xs_13))) goto next_33;
     struct String x_5 = xs_13->head;
     struct StringList* xs_14 = xs_13->tail;
-    if (!((xn_ == 1))) goto next_33;
-    struct StringStringListTuple2 tuple_3;
-    tuple_3.t0 = x_5;
-    tuple_3.t1 = xs_14;
-    match_10 = tuple_3;
+    if ((xn_ != 1)) goto next_33;
+    struct StringStringListTuple2 tuple_1;
+    tuple_1.t0 = x_5;
+    tuple_1.t1 = xs_14;
+    match_10 = tuple_1;
     goto end_match_31;
 next_33:;
-    if (!((!((!(xs_13)))))) goto next_34;
+    if ((!(xs_13))) goto next_34;
     struct String x_6 = xs_13->head;
-    if (!((!((!(xs_13->tail)))))) goto next_34;
+    if ((!(xs_13->tail))) goto next_34;
     struct String y_2 = xs_13->tail->head;
     struct StringList* xs_15 = xs_13->tail->tail;
-    if (!((xn_ == 2))) goto next_34;
-    struct StringStringListTuple2 tuple_4;
-    tuple_4.t0 = str_add(x_6, y_2);
-    tuple_4.t1 = xs_15;
-    match_10 = tuple_4;
+    if ((xn_ != 2)) goto next_34;
+    struct StringStringListTuple2 tuple_2;
+    tuple_2.t0 = str_add(x_6, y_2);
+    tuple_2.t1 = xs_15;
+    match_10 = tuple_2;
     goto end_match_31;
 next_34:;
     struct StringList* xs_16 = xs_13;
     int m_ = (xn_ / 2);
-    struct StringStringListTuple2 call_12 = go_4(xs_16, m_);
-    struct String l_ = call_12.t0;
-    struct StringList* xs_17 = call_12.t1;
-    struct StringStringListTuple2 call_13 = go_4(xs_17, (xn_ - m_));
-    struct String r_ = call_13.t0;
-    struct StringList* xs_18 = call_13.t1;
-    struct StringStringListTuple2 tuple_5;
-    tuple_5.t0 = str_add(l_, r_);
-    tuple_5.t1 = xs_18;
-    match_10 = tuple_5;
+    struct StringStringListTuple2 call_13 = go_4(xs_16, m_);
+    struct String l_ = call_13.t0;
+    struct StringList* xs_17 = call_13.t1;
+    struct StringStringListTuple2 call_14 = go_4(xs_17, (xn_ - m_));
+    struct String r_ = call_14.t0;
+    struct StringList* xs_18 = call_14.t1;
+    struct StringStringListTuple2 tuple_3;
+    tuple_3.t0 = str_add(l_, r_);
+    tuple_3.t1 = xs_18;
+    match_10 = tuple_3;
     goto end_match_31;
 next_35:;
 end_match_31:;
@@ -524,20 +499,20 @@
 }
 
 struct String strConcat_(struct StringList* xs_12) {
-    int call_14 = listLength_1(xs_12);
-    int n_ = call_14;
-    struct StringStringListTuple2 call_15 = go_4(xs_12, n_);
-    struct String s_2 = call_15.t0;
-    struct StringList* xs_19 = call_15.t1;
-    int call_16 = listIsEmpty_1(xs_19);
-    milone_assert(call_16);
-    int call_17 = 0;
+    int call_15 = listLength_1(xs_12);
+    int n_ = call_15;
+    struct StringStringListTuple2 call_16 = go_4(xs_12, n_);
+    struct String s_2 = call_16.t0;
+    struct StringList* xs_19 = call_16.t1;
+    int call_17 = listIsEmpty_1(xs_19);
+    milone_assert(call_17, 84, 2);
+    int call_18 = 0;
     return s_2;
 }
 
 struct Token_ failwith_1(struct String str_) {
     printf("FATAL ERROR: %s\n", str_.str);
-    int call_18 = 0;
+    int call_19 = 0;
     exit(1);
     return ((struct Token_){});
 }
@@ -546,31 +521,31 @@
     int match_11;
     int match_12;
     int match_13;
-    if (!(((c_1 == ' ') == 1))) goto next_39;
+    if ((c_1 != ' ')) goto next_39;
     match_13 = 1;
     goto end_match_38;
 next_39:;
-    if (!(((c_1 == ' ') == 0))) goto next_40;
+    if ((c_1 == ' ')) goto next_40;
     match_13 = (c_1 == '\t');
     goto end_match_38;
 next_40:;
     exit(1);
 end_match_38:;
-    if (!((match_13 == 1))) goto next_41;
+    if ((!(match_13))) goto next_41;
     match_12 = 1;
     goto end_match_37;
 next_41:;
-    if (!((match_13 == 0))) goto next_42;
+    if (match_13) goto next_42;
     match_12 = (c_1 == '\r');
     goto end_match_37;
 next_42:;
     exit(1);
 end_match_37:;
-    if (!((match_12 == 1))) goto next_43;
+    if ((!(match_12))) goto next_43;
     match_11 = 1;
     goto end_match_36;
 next_43:;
-    if (!((match_12 == 0))) goto next_44;
+    if (match_12) goto next_44;
     match_11 = (c_1 == '\n');
     goto end_match_36;
 next_44:;
@@ -581,11 +556,11 @@
 
 int charIsDigit_(char c_2) {
     int match_14;
-    if (!((('0' <= c_2) == 1))) goto next_46;
-    match_14 = (c_2 <= '9');
+    if ((c_2 < '0')) goto next_46;
+    match_14 = ('9' >= c_2);
     goto end_match_45;
 next_46:;
-    if (!((('0' <= c_2) == 0))) goto next_47;
+    if ((c_2 >= '0')) goto next_47;
     match_14 = 0;
     goto end_match_45;
 next_47:;
@@ -597,27 +572,27 @@
 int charIsAlpha_(char c_3) {
     int match_15;
     int match_16;
-    if (!((('a' <= c_3) == 1))) goto next_50;
-    match_16 = (c_3 <= 'z');
+    if ((c_3 < 'a')) goto next_50;
+    match_16 = ('z' >= c_3);
     goto end_match_49;
 next_50:;
-    if (!((('a' <= c_3) == 0))) goto next_51;
+    if ((c_3 >= 'a')) goto next_51;
     match_16 = 0;
     goto end_match_49;
 next_51:;
     exit(1);
 end_match_49:;
-    if (!((match_16 == 1))) goto next_52;
+    if ((!(match_16))) goto next_52;
     match_15 = 1;
     goto end_match_48;
 next_52:;
-    if (!((match_16 == 0))) goto next_53;
+    if (match_16) goto next_53;
     int match_17;
-    if (!((('A' <= c_3) == 1))) goto next_55;
-    match_17 = (c_3 <= 'Z');
+    if ((c_3 < 'A')) goto next_55;
+    match_17 = ('Z' >= c_3);
     goto end_match_54;
 next_55:;
-    if (!((('A' <= c_3) == 0))) goto next_56;
+    if ((c_3 >= 'A')) goto next_56;
     match_17 = 0;
     goto end_match_54;
 next_56:;
@@ -634,22 +609,22 @@
 int charIsIdent_(char c_4) {
     int match_18;
     int match_19;
-    if (!(((c_4 == '_') == 1))) goto next_59;
+    if ((c_4 != '_')) goto next_59;
     match_19 = 1;
     goto end_match_58;
 next_59:;
-    if (!(((c_4 == '_') == 0))) goto next_60;
+    if ((c_4 == '_')) goto next_60;
     int call_20 = charIsDigit_(c_4);
     match_19 = call_20;
     goto end_match_58;
 next_60:;
     exit(1);
 end_match_58:;
-    if (!((match_19 == 1))) goto next_61;
+    if ((!(match_19))) goto next_61;
     match_18 = 1;
     goto end_match_57;
 next_61:;
-    if (!((match_19 == 0))) goto next_62;
+    if (match_19) goto next_62;
     int call_21 = charIsAlpha_(c_4);
     match_18 = call_21;
     goto end_match_57;
@@ -669,41 +644,31 @@
     return call_23;
 }
 
-struct StringStringTuple2 {
-    struct String t0;
-    struct String t1;
-};
-
-int go_5(struct StringStringTuple2 arg_2, int pi_, int si_) {
-    struct String prefix_ = arg_2.t0;
-    struct String s_3 = arg_2.t1;
+int go_5(struct String s_3, struct String prefix_, int pi_, int si_) {
     int match_20;
-    if (!(((pi_ == prefix_.len) == 1))) goto next_64;
+    if ((pi_ != prefix_.len)) goto next_64;
     match_20 = 1;
     goto end_match_63;
 next_64:;
-    if (!(((pi_ == prefix_.len) == 0))) goto next_65;
+    if ((pi_ == prefix_.len)) goto next_65;
     int match_21;
     int match_22;
-    if (!(((si_ < s_3.len) == 1))) goto next_68;
+    if ((si_ >= s_3.len)) goto next_68;
     match_22 = (prefix_.str[pi_] == s_3.str[si_]);
     goto end_match_67;
 next_68:;
-    if (!(((si_ < s_3.len) == 0))) goto next_69;
+    if ((si_ < s_3.len)) goto next_69;
     match_22 = 0;
     goto end_match_67;
 next_69:;
     exit(1);
 end_match_67:;
-    if (!((match_22 == 1))) goto next_70;
-    struct StringStringTuple2 tuple_6;
-    tuple_6.t0 = prefix_;
-    tuple_6.t1 = s_3;
-    int call_24 = go_5(tuple_6, (pi_ + 1), (si_ + 1));
+    if ((!(match_22))) goto next_70;
+    int call_24 = go_5(s_3, prefix_, (pi_ + 1), (si_ + 1));
     match_21 = call_24;
     goto end_match_66;
 next_70:;
-    if (!((match_22 == 0))) goto next_71;
+    if (match_22) goto next_71;
     match_21 = 0;
     goto end_match_66;
 next_71:;
@@ -719,15 +684,12 @@
 
 int strNthStartsWith_(int i_1, struct String prefix_, struct String s_3) {
     int match_23;
-    if (!((((i_1 + prefix_.len) <= s_3.len) == 1))) goto next_73;
-    struct StringStringTuple2 tuple_7;
-    tuple_7.t0 = prefix_;
-    tuple_7.t1 = s_3;
-    int call_25 = go_5(tuple_7, 0, i_1);
+    if ((s_3.len < (i_1 + prefix_.len))) goto next_73;
+    int call_25 = go_5(s_3, prefix_, 0, i_1);
     match_23 = call_25;
     goto end_match_72;
 next_73:;
-    if (!((((i_1 + prefix_.len) <= s_3.len) == 0))) goto next_74;
+    if ((s_3.len >= (i_1 + prefix_.len))) goto next_74;
     match_23 = 0;
     goto end_match_72;
 next_74:;
@@ -742,51 +704,44 @@
     int t2;
 };
 
-struct TokenKind_IntIntTuple3ListStringIntTuple3 scanError_(struct TokenKind_IntIntTuple3ListStringIntTuple3 arg_3) {
-    struct TokenKind_IntIntTuple3List* acc_2 = arg_3.t0;
-    struct String text_ = arg_3.t1;
-    int i_2 = arg_3.t2;
-    struct TokenKind_IntIntTuple3 tuple_9;
-    tuple_9.t0 = (struct TokenKind_){.tag = Error_};
-    tuple_9.t1 = i_2;
-    tuple_9.t2 = (i_2 + 1);
+struct TokenKind_IntIntTuple3ListStringIntTuple3 scanError_(struct TokenKind_IntIntTuple3ListStringIntTuple3 arg_1) {
+    struct TokenKind_IntIntTuple3List* acc_2 = arg_1.t0;
+    struct String text_ = arg_1.t1;
+    int i_2 = arg_1.t2;
+    struct TokenKind_IntIntTuple3 tuple_5;
+    tuple_5.t0 = (struct TokenKind_){.tag = Error_};
+    tuple_5.t1 = i_2;
+    tuple_5.t2 = (i_2 + 1);
     struct TokenKind_IntIntTuple3List* list_3 = (struct TokenKind_IntIntTuple3List*)malloc(sizeof(struct TokenKind_IntIntTuple3List));
-    list_3->head = tuple_9;
+    list_3->head = tuple_5;
     list_3->tail = acc_2;
-    struct TokenKind_IntIntTuple3ListStringIntTuple3 tuple_8;
-    tuple_8.t0 = list_3;
-    tuple_8.t1 = text_;
-    tuple_8.t2 = (i_2 + 1);
-    return tuple_8;
-}
-
-struct StringTuple1 {
-    struct String t0;
-};
-
-int go_6(struct StringTuple1 arg_5, int i_4) {
-    struct String text_1 = arg_5.t0;
+    struct TokenKind_IntIntTuple3ListStringIntTuple3 tuple_4;
+    tuple_4.t0 = list_3;
+    tuple_4.t1 = text_;
+    tuple_4.t2 = (i_2 + 1);
+    return tuple_4;
+}
+
+int go_6(struct String text_1, int i_4) {
     int match_24;
     int match_25;
-    if (!(((i_4 < text_1.len) == 1))) goto next_77;
-    int call_28 = charIsSpace_(text_1.str[i_4]);
-    match_25 = call_28;
+    if ((i_4 >= text_1.len)) goto next_77;
+    int call_26 = charIsSpace_(text_1.str[i_4]);
+    match_25 = call_26;
     goto end_match_76;
 next_77:;
-    if (!(((i_4 < text_1.len) == 0))) goto next_78;
+    if ((i_4 < text_1.len)) goto next_78;
     match_25 = 0;
     goto end_match_76;
 next_78:;
     exit(1);
 end_match_76:;
-    if (!((match_25 == 1))) goto next_79;
-    struct StringTuple1 tuple_10;
-    tuple_10.t0 = text_1;
-    int call_29 = go_6(tuple_10, (i_4 + 1));
-    match_24 = call_29;
+    if ((!(match_25))) goto next_79;
+    int call_27 = go_6(text_1, (i_4 + 1));
+    match_24 = call_27;
     goto end_match_75;
 next_79:;
-    if (!((match_25 == 0))) goto next_80;
+    if (match_25) goto next_80;
     match_24 = i_4;
     goto end_match_75;
 next_80:;
@@ -795,40 +750,35 @@
     return match_24;
 }
 
-struct TokenKind_IntIntTuple3ListStringIntTuple3 scanSpace_(struct TokenKind_IntIntTuple3ListStringIntTuple3 arg_4) {
-    struct TokenKind_IntIntTuple3List* acc_3 = arg_4.t0;
-    struct String text_1 = arg_4.t1;
-    int i_3 = arg_4.t2;
-    int call_26 = charIsSpace_(text_1.str[i_3]);
-    milone_assert(call_26);
-    int call_27 = 0;
-    struct StringTuple1 tuple_12;
-    tuple_12.t0 = text_1;
-    int call_30 = go_6(tuple_12, i_3);
-    struct TokenKind_IntIntTuple3ListStringIntTuple3 tuple_11;
-    tuple_11.t0 = acc_3;
-    tuple_11.t1 = text_1;
-    tuple_11.t2 = call_30;
-    return tuple_11;
-}
-
-int go_7(struct StringTuple1 arg_7, int i_6) {
-    struct String text_2 = arg_7.t0;
+struct TokenKind_IntIntTuple3ListStringIntTuple3 scanSpace_(struct TokenKind_IntIntTuple3ListStringIntTuple3 arg_2) {
+    struct TokenKind_IntIntTuple3List* acc_3 = arg_2.t0;
+    struct String text_1 = arg_2.t1;
+    int i_3 = arg_2.t2;
+    int call_28 = charIsSpace_(text_1.str[i_3]);
+    milone_assert(call_28, 85, 2);
+    int call_29 = 0;
+    int call_30 = go_6(text_1, i_3);
+    struct TokenKind_IntIntTuple3ListStringIntTuple3 tuple_6;
+    tuple_6.t0 = acc_3;
+    tuple_6.t1 = text_1;
+    tuple_6.t2 = call_30;
+    return tuple_6;
+}
+
+int go_7(struct String text_2, int i_6) {
     int match_26;
-    if (!(((i_6 == text_2.len) == 1))) goto next_82;
+    if ((i_6 != text_2.len)) goto next_82;
     match_26 = i_6;
     goto end_match_81;
 next_82:;
-    if (!(((i_6 == text_2.len) == 0))) goto next_83;
+    if ((i_6 == text_2.len)) goto next_83;
     int match_27;
-    if (!(((text_2.str[i_6] == '\n') == 1))) goto next_85;
+    if ((text_2.str[i_6] != '\n')) goto next_85;
     match_27 = (i_6 + 1);
     goto end_match_84;
 next_85:;
-    if (!(((text_2.str[i_6] == '\n') == 0))) goto next_86;
-    struct StringTuple1 tuple_13;
-    tuple_13.t0 = text_2;
-    int call_31 = go_7(tuple_13, (i_6 + 1));
+    if ((text_2.str[i_6] == '\n')) goto next_86;
+    int call_31 = go_7(text_2, (i_6 + 1));
     match_27 = call_31;
     goto end_match_84;
 next_86:;
@@ -842,65 +792,60 @@
     return match_26;
 }
 
-struct TokenKind_IntIntTuple3ListStringIntTuple3 scanLine_(struct TokenKind_IntIntTuple3ListStringIntTuple3 arg_6) {
-    struct TokenKind_IntIntTuple3List* acc_4 = arg_6.t0;
-    struct String text_2 = arg_6.t1;
-    int i_5 = arg_6.t2;
-    struct StringTuple1 tuple_15;
-    tuple_15.t0 = text_2;
-    int call_32 = go_7(tuple_15, i_5);
-    struct TokenKind_IntIntTuple3ListStringIntTuple3 tuple_14;
-    tuple_14.t0 = acc_4;
-    tuple_14.t1 = text_2;
-    tuple_14.t2 = call_32;
-    return tuple_14;
-}
-
-struct TokenKind_IntIntTuple3ListStringIntTuple3 scanPun_(struct TokenKind_IntIntTuple3ListStringIntTuple3 arg_8) {
-    struct TokenKind_IntIntTuple3List* acc_5 = arg_8.t0;
-    struct String text_3 = arg_8.t1;
-    int i_7 = arg_8.t2;
+struct TokenKind_IntIntTuple3ListStringIntTuple3 scanLine_(struct TokenKind_IntIntTuple3ListStringIntTuple3 arg_3) {
+    struct TokenKind_IntIntTuple3List* acc_4 = arg_3.t0;
+    struct String text_2 = arg_3.t1;
+    int i_5 = arg_3.t2;
+    int call_32 = go_7(text_2, i_5);
+    struct TokenKind_IntIntTuple3ListStringIntTuple3 tuple_7;
+    tuple_7.t0 = acc_4;
+    tuple_7.t1 = text_2;
+    tuple_7.t2 = call_32;
+    return tuple_7;
+}
+
+struct TokenKind_IntIntTuple3ListStringIntTuple3 scanPun_(struct TokenKind_IntIntTuple3ListStringIntTuple3 arg_4) {
+    struct TokenKind_IntIntTuple3List* acc_5 = arg_4.t0;
+    struct String text_3 = arg_4.t1;
+    int i_7 = arg_4.t2;
     int call_33 = charIsPun_(text_3.str[i_7]);
-    milone_assert(call_33);
+    milone_assert(call_33, 104, 2);
     int call_34 = 0;
     int endIndex_1 = (i_7 + 1);
-    struct TokenKind_IntIntTuple3 tuple_17;
-    tuple_17.t0 = (struct TokenKind_){.tag = Pun_};
-    tuple_17.t1 = i_7;
-    tuple_17.t2 = endIndex_1;
+    struct TokenKind_IntIntTuple3 tuple_9;
+    tuple_9.t0 = (struct TokenKind_){.tag = Pun_};
+    tuple_9.t1 = i_7;
+    tuple_9.t2 = endIndex_1;
     struct TokenKind_IntIntTuple3List* list_4 = (struct TokenKind_IntIntTuple3List*)malloc(sizeof(struct TokenKind_IntIntTuple3List));
-    list_4->head = tuple_17;
+    list_4->head = tuple_9;
     list_4->tail = acc_5;
-    struct TokenKind_IntIntTuple3ListStringIntTuple3 tuple_16;
-    tuple_16.t0 = list_4;
-    tuple_16.t1 = text_3;
-    tuple_16.t2 = endIndex_1;
-    return tuple_16;
-}
-
-int go_8(struct StringTuple1 arg_10, int i_9) {
-    struct String text_4 = arg_10.t0;
+    struct TokenKind_IntIntTuple3ListStringIntTuple3 tuple_8;
+    tuple_8.t0 = list_4;
+    tuple_8.t1 = text_3;
+    tuple_8.t2 = endIndex_1;
+    return tuple_8;
+}
+
+int go_8(struct String text_4, int i_9) {
     int match_28;
     int match_29;
-    if (!(((i_9 < text_4.len) == 1))) goto next_89;
-    int call_37 = charIsOp_(text_4.str[i_9]);
-    match_29 = call_37;
+    if ((i_9 >= text_4.len)) goto next_89;
+    int call_35 = charIsOp_(text_4.str[i_9]);
+    match_29 = call_35;
     goto end_match_88;
 next_89:;
-    if (!(((i_9 < text_4.len) == 0))) goto next_90;
+    if ((i_9 < text_4.len)) goto next_90;
     match_29 = 0;
     goto end_match_88;
 next_90:;
     exit(1);
 end_match_88:;
-    if (!((match_29 == 1))) goto next_91;
-    struct StringTuple1 tuple_18;
-    tuple_18.t0 = text_4;
-    int call_38 = go_8(tuple_18, (i_9 + 1));
-    match_28 = call_38;
+    if ((!(match_29))) goto next_91;
+    int call_36 = go_8(text_4, (i_9 + 1));
+    match_28 = call_36;
     goto end_match_87;
 next_91:;
-    if (!((match_29 == 0))) goto next_92;
+    if (match_29) goto next_92;
     match_28 = i_9;
     goto end_match_87;
 next_92:;
@@ -909,122 +854,112 @@
     return match_28;
 }
 
-struct TokenKind_IntIntTuple3ListStringIntTuple3 scanOp_(struct TokenKind_IntIntTuple3ListStringIntTuple3 arg_9) {
-    struct TokenKind_IntIntTuple3List* acc_6 = arg_9.t0;
-    struct String text_4 = arg_9.t1;
-    int i_8 = arg_9.t2;
-    int call_35 = charIsOp_(text_4.str[i_8]);
-    milone_assert(call_35);
-    int call_36 = 0;
-    struct StringTuple1 tuple_19;
-    tuple_19.t0 = text_4;
-    int call_39 = go_8(tuple_19, i_8);
+struct TokenKind_IntIntTuple3ListStringIntTuple3 scanOp_(struct TokenKind_IntIntTuple3ListStringIntTuple3 arg_5) {
+    struct TokenKind_IntIntTuple3List* acc_6 = arg_5.t0;
+    struct String text_4 = arg_5.t1;
+    int i_8 = arg_5.t2;
+    int call_37 = charIsOp_(text_4.str[i_8]);
+    milone_assert(call_37, 109, 2);
+    int call_38 = 0;
+    int call_39 = go_8(text_4, i_8);
     int endIndex_2 = call_39;
-    struct TokenKind_IntIntTuple3 tuple_21;
-    tuple_21.t0 = (struct TokenKind_){.tag = Op_};
-    tuple_21.t1 = i_8;
-    tuple_21.t2 = endIndex_2;
+    struct TokenKind_IntIntTuple3 tuple_11;
+    tuple_11.t0 = (struct TokenKind_){.tag = Op_};
+    tuple_11.t1 = i_8;
+    tuple_11.t2 = endIndex_2;
     struct TokenKind_IntIntTuple3List* list_5 = (struct TokenKind_IntIntTuple3List*)malloc(sizeof(struct TokenKind_IntIntTuple3List));
-    list_5->head = tuple_21;
+    list_5->head = tuple_11;
     list_5->tail = acc_6;
-    struct TokenKind_IntIntTuple3ListStringIntTuple3 tuple_20;
-    tuple_20.t0 = list_5;
-    tuple_20.t1 = text_4;
-    tuple_20.t2 = endIndex_2;
-    return tuple_20;
-}
-
-int go_9(struct StringTuple1 arg_12, int i_11) {
-    struct String text_5 = arg_12.t0;
+    struct TokenKind_IntIntTuple3ListStringIntTuple3 tuple_10;
+    tuple_10.t0 = list_5;
+    tuple_10.t1 = text_4;
+    tuple_10.t2 = endIndex_2;
+    return tuple_10;
+}
+
+int go_9(struct String text_5, int i_11) {
+    int match_30;
     int match_31;
+    if ((i_11 >= text_5.len)) goto next_95;
+    int call_40 = charIsIdent_(text_5.str[i_11]);
+    match_31 = call_40;
+    goto end_match_94;
+next_95:;
+    if ((i_11 < text_5.len)) goto next_96;
+    match_31 = 0;
+    goto end_match_94;
+next_96:;
+    exit(1);
+end_match_94:;
+    if ((!(match_31))) goto next_97;
+    int call_41 = go_9(text_5, (i_11 + 1));
+    match_30 = call_41;
+    goto end_match_93;
+next_97:;
+    if (match_31) goto next_98;
+    match_30 = i_11;
+    goto end_match_93;
+next_98:;
+    exit(1);
+end_match_93:;
+    return match_30;
+}
+
+struct TokenKind_IntIntTuple3ListStringIntTuple3 scanIdent_(struct TokenKind_IntIntTuple3ListStringIntTuple3 arg_6) {
+    struct TokenKind_IntIntTuple3List* acc_7 = arg_6.t0;
+    struct String text_5 = arg_6.t1;
+    int i_10 = arg_6.t2;
     int match_32;
-    if (!(((i_11 < text_5.len) == 1))) goto next_98;
-    int call_43 = charIsIdent_(text_5.str[i_11]);
-    match_32 = call_43;
-    goto end_match_97;
-next_98:;
-    if (!(((i_11 < text_5.len) == 0))) goto next_99;
+    int call_42 = charIsIdent_(text_5.str[i_10]);
+    if ((!(call_42))) goto next_100;
+    int call_43 = charIsDigit_(text_5.str[i_10]);
+    match_32 = (!(call_43));
+    goto end_match_99;
+next_100:;
+    if (call_42) goto next_101;
     match_32 = 0;
-    goto end_match_97;
-next_99:;
-    exit(1);
-end_match_97:;
-    if (!((match_32 == 1))) goto next_100;
-    struct StringTuple1 tuple_22;
-    tuple_22.t0 = text_5;
-    int call_44 = go_9(tuple_22, (i_11 + 1));
-    match_31 = call_44;
-    goto end_match_96;
-next_100:;
-    if (!((match_32 == 0))) goto next_101;
-    match_31 = i_11;
-    goto end_match_96;
+    goto end_match_99;
 next_101:;
     exit(1);
-end_match_96:;
-    return match_31;
-}
-
-struct TokenKind_IntIntTuple3ListStringIntTuple3 scanIdent_(struct TokenKind_IntIntTuple3ListStringIntTuple3 arg_11) {
-    struct TokenKind_IntIntTuple3List* acc_7 = arg_11.t0;
-    struct String text_5 = arg_11.t1;
-    int i_10 = arg_11.t2;
-    int match_30;
-    int call_40 = charIsIdent_(text_5.str[i_10]);
-    if (!((call_40 == 1))) goto next_94;
-    int call_41 = charIsDigit_(text_5.str[i_10]);
-    match_30 = (!(call_41));
-    goto end_match_93;
-next_94:;
-    if (!((call_40 == 0))) goto next_95;
-    match_30 = 0;
-    goto end_match_93;
-next_95:;
-    exit(1);
-end_match_93:;
-    milone_assert(match_30);
-    int call_42 = 0;
-    struct StringTuple1 tuple_23;
-    tuple_23.t0 = text_5;
-    int call_45 = go_9(tuple_23, i_10);
+end_match_99:;
+    milone_assert(match_32, 119, 2);
+    int call_44 = 0;
+    int call_45 = go_9(text_5, i_10);
     int endIndex_3 = call_45;
-    struct TokenKind_IntIntTuple3 tuple_25;
-    tuple_25.t0 = (struct TokenKind_){.tag = Ident_};
-    tuple_25.t1 = i_10;
-    tuple_25.t2 = endIndex_3;
+    struct TokenKind_IntIntTuple3 tuple_13;
+    tuple_13.t0 = (struct TokenKind_){.tag = Ident_};
+    tuple_13.t1 = i_10;
+    tuple_13.t2 = endIndex_3;
     struct TokenKind_IntIntTuple3List* list_6 = (struct TokenKind_IntIntTuple3List*)malloc(sizeof(struct TokenKind_IntIntTuple3List));
-    list_6->head = tuple_25;
+    list_6->head = tuple_13;
     list_6->tail = acc_7;
-    struct TokenKind_IntIntTuple3ListStringIntTuple3 tuple_24;
-    tuple_24.t0 = list_6;
-    tuple_24.t1 = text_5;
-    tuple_24.t2 = endIndex_3;
-    return tuple_24;
-}
-
-int go_10(struct StringTuple1 arg_14, int i_13) {
-    struct String text_6 = arg_14.t0;
+    struct TokenKind_IntIntTuple3ListStringIntTuple3 tuple_12;
+    tuple_12.t0 = list_6;
+    tuple_12.t1 = text_5;
+    tuple_12.t2 = endIndex_3;
+    return tuple_12;
+}
+
+int go_10(struct String text_6, int i_13) {
     int match_33;
     int match_34;
-    if (!(((i_13 < text_6.len) == 1))) goto next_104;
-    int call_48 = charIsDigit_(text_6.str[i_13]);
-    match_34 = call_48;
+    if ((i_13 >= text_6.len)) goto next_104;
+    int call_46 = charIsDigit_(text_6.str[i_13]);
+    match_34 = call_46;
     goto end_match_103;
 next_104:;
-    if (!(((i_13 < text_6.len) == 0))) goto next_105;
+    if ((i_13 < text_6.len)) goto next_105;
     match_34 = 0;
     goto end_match_103;
 next_105:;
     exit(1);
 end_match_103:;
-    if (!((match_34 == 1))) goto next_106;
-    struct StringTuple1 tuple_26;
-    tuple_26.t0 = text_6;
-    int call_49 = go_10(tuple_26, (i_13 + 1));
-    match_33 = call_49;
+    if ((!(match_34))) goto next_106;
+    int call_47 = go_10(text_6, (i_13 + 1));
+    match_33 = call_47;
     goto end_match_102;
 next_106:;
-    if (!((match_34 == 0))) goto next_107;
+    if (match_34) goto next_107;
     match_33 = i_13;
     goto end_match_102;
 next_107:;
@@ -1033,29 +968,27 @@
     return match_33;
 }
 
-struct TokenKind_IntIntTuple3ListStringIntTuple3 scanIntLit_(struct TokenKind_IntIntTuple3ListStringIntTuple3 arg_13) {
-    struct TokenKind_IntIntTuple3List* acc_8 = arg_13.t0;
-    struct String text_6 = arg_13.t1;
-    int i_12 = arg_13.t2;
-    int call_46 = charIsDigit_(text_6.str[i_12]);
-    milone_assert(call_46);
-    int call_47 = 0;
-    struct StringTuple1 tuple_27;
-    tuple_27.t0 = text_6;
-    int call_50 = go_10(tuple_27, i_12);
+struct TokenKind_IntIntTuple3ListStringIntTuple3 scanIntLit_(struct TokenKind_IntIntTuple3ListStringIntTuple3 arg_7) {
+    struct TokenKind_IntIntTuple3List* acc_8 = arg_7.t0;
+    struct String text_6 = arg_7.t1;
+    int i_12 = arg_7.t2;
+    int call_48 = charIsDigit_(text_6.str[i_12]);
+    milone_assert(call_48, 129, 2);
+    int call_49 = 0;
+    int call_50 = go_10(text_6, i_12);
     int endIndex_4 = call_50;
-    struct TokenKind_IntIntTuple3 tuple_29;
-    tuple_29.t0 = (struct TokenKind_){.tag = IntLit_};
-    tuple_29.t1 = i_12;
-    tuple_29.t2 = endIndex_4;
+    struct TokenKind_IntIntTuple3 tuple_15;
+    tuple_15.t0 = (struct TokenKind_){.tag = IntLit_};
+    tuple_15.t1 = i_12;
+    tuple_15.t2 = endIndex_4;
     struct TokenKind_IntIntTuple3List* list_7 = (struct TokenKind_IntIntTuple3List*)malloc(sizeof(struct TokenKind_IntIntTuple3List));
-    list_7->head = tuple_29;
+    list_7->head = tuple_15;
     list_7->tail = acc_8;
-    struct TokenKind_IntIntTuple3ListStringIntTuple3 tuple_28;
-    tuple_28.t0 = list_7;
-    tuple_28.t1 = text_6;
-    tuple_28.t2 = endIndex_4;
-    return tuple_28;
+    struct TokenKind_IntIntTuple3ListStringIntTuple3 tuple_14;
+    tuple_14.t0 = list_7;
+    tuple_14.t1 = text_6;
+    tuple_14.t2 = endIndex_4;
+    return tuple_14;
 }
 
 struct TokenKind_IntTuple2 {
@@ -1063,85 +996,80 @@
     int t1;
 };
 
-struct TokenKind_IntTuple2 go_11(struct StringTuple1 arg_16, int i_15) {
-    struct String text_7 = arg_16.t0;
+struct TokenKind_IntTuple2 go_11(struct String text_7, int i_15) {
     struct TokenKind_IntTuple2 match_35;
     int match_36;
-    if (!((((i_15 + 1) < text_7.len) == 1))) goto next_110;
+    if (((i_15 + 1) >= text_7.len)) goto next_110;
     match_36 = (text_7.str[i_15] == '\\');
     goto end_match_109;
 next_110:;
-    if (!((((i_15 + 1) < text_7.len) == 0))) goto next_111;
+    if (((i_15 + 1) < text_7.len)) goto next_111;
     match_36 = 0;
     goto end_match_109;
 next_111:;
     exit(1);
 end_match_109:;
-    if (!((match_36 == 1))) goto next_112;
-    struct StringTuple1 tuple_30;
-    tuple_30.t0 = text_7;
-    struct TokenKind_IntTuple2 call_52 = go_11(tuple_30, (i_15 + 2));
-    match_35 = call_52;
+    if ((!(match_36))) goto next_112;
+    struct TokenKind_IntTuple2 call_51 = go_11(text_7, (i_15 + 2));
+    match_35 = call_51;
     goto end_match_108;
 next_112:;
-    if (!((match_36 == 0))) goto next_113;
+    if (match_36) goto next_113;
     struct TokenKind_IntTuple2 match_37;
     int match_38;
-    if (!(((i_15 < text_7.len) == 1))) goto next_116;
+    if ((i_15 >= text_7.len)) goto next_116;
     match_38 = (text_7.str[i_15] == '\'');
     goto end_match_115;
 next_116:;
-    if (!(((i_15 < text_7.len) == 0))) goto next_117;
+    if ((i_15 < text_7.len)) goto next_117;
     match_38 = 0;
     goto end_match_115;
 next_117:;
     exit(1);
 end_match_115:;
-    if (!((match_38 == 1))) goto next_118;
-    struct TokenKind_IntTuple2 tuple_31;
-    tuple_31.t0 = (struct TokenKind_){.tag = CharLit_};
-    tuple_31.t1 = (i_15 + 1);
-    match_37 = tuple_31;
+    if ((!(match_38))) goto next_118;
+    struct TokenKind_IntTuple2 tuple_16;
+    tuple_16.t0 = (struct TokenKind_){.tag = CharLit_};
+    tuple_16.t1 = (i_15 + 1);
+    match_37 = tuple_16;
     goto end_match_114;
 next_118:;
-    if (!((match_38 == 0))) goto next_119;
+    if (match_38) goto next_119;
     struct TokenKind_IntTuple2 match_39;
     int match_40;
-    if (!(((i_15 < text_7.len) == 1))) goto next_122;
+    if ((i_15 >= text_7.len)) goto next_122;
     match_40 = (text_7.str[i_15] != '\n');
     goto end_match_121;
 next_122:;
-    if (!(((i_15 < text_7.len) == 0))) goto next_123;
+    if ((i_15 < text_7.len)) goto next_123;
     match_40 = 0;
     goto end_match_121;
 next_123:;
     exit(1);
 end_match_121:;
-    if (!((match_40 == 1))) goto next_124;
-    struct StringTuple1 tuple_32;
-    tuple_32.t0 = text_7;
-    struct TokenKind_IntTuple2 call_53 = go_11(tuple_32, (i_15 + 1));
-    match_39 = call_53;
+    if ((!(match_40))) goto next_124;
+    struct TokenKind_IntTuple2 call_52 = go_11(text_7, (i_15 + 1));
+    match_39 = call_52;
     goto end_match_120;
 next_124:;
-    if (!((match_40 == 0))) goto next_125;
+    if (match_40) goto next_125;
     int match_41;
-    if (!(((i_15 == text_7.len) == 1))) goto next_127;
+    if ((i_15 != text_7.len)) goto next_127;
     match_41 = 1;
     goto end_match_126;
 next_127:;
-    if (!(((i_15 == text_7.len) == 0))) goto next_128;
+    if ((i_15 == text_7.len)) goto next_128;
     match_41 = (text_7.str[i_15] == '\n');
     goto end_match_126;
 next_128:;
     exit(1);
 end_match_126:;
-    milone_assert(match_41);
-    int call_54 = 0;
-    struct TokenKind_IntTuple2 tuple_33;
-    tuple_33.t0 = (struct TokenKind_){.tag = Error_};
-    tuple_33.t1 = i_15;
-    match_39 = tuple_33;
+    milone_assert(match_41, 152, 6);
+    int call_53 = 0;
+    struct TokenKind_IntTuple2 tuple_17;
+    tuple_17.t0 = (struct TokenKind_){.tag = Error_};
+    tuple_17.t1 = i_15;
+    match_39 = tuple_17;
     goto end_match_120;
 next_125:;
     exit(1);
@@ -1159,110 +1087,103 @@
     return match_35;
 }
 
-struct TokenKind_IntIntTuple3ListStringIntTuple3 scanCharLit_(struct TokenKind_IntIntTuple3ListStringIntTuple3 arg_15) {
-    struct TokenKind_IntIntTuple3List* acc_9 = arg_15.t0;
-    struct String text_7 = arg_15.t1;
-    int i_14 = arg_15.t2;
-    milone_assert((text_7.str[i_14] == '\''));
-    int call_51 = 0;
-    struct StringTuple1 tuple_34;
-    tuple_34.t0 = text_7;
-    struct TokenKind_IntTuple2 call_55 = go_11(tuple_34, (i_14 + 1));
+struct TokenKind_IntIntTuple3ListStringIntTuple3 scanCharLit_(struct TokenKind_IntIntTuple3ListStringIntTuple3 arg_8) {
+    struct TokenKind_IntIntTuple3List* acc_9 = arg_8.t0;
+    struct String text_7 = arg_8.t1;
+    int i_14 = arg_8.t2;
+    milone_assert((text_7.str[i_14] == '\''), 139, 2);
+    int call_54 = 0;
+    struct TokenKind_IntTuple2 call_55 = go_11(text_7, (i_14 + 1));
     struct TokenKind_ kind_1 = call_55.t0;
     int endIndex_5 = call_55.t1;
-    struct TokenKind_IntIntTuple3 tuple_36;
-    tuple_36.t0 = kind_1;
-    tuple_36.t1 = i_14;
-    tuple_36.t2 = endIndex_5;
+    struct TokenKind_IntIntTuple3 tuple_19;
+    tuple_19.t0 = kind_1;
+    tuple_19.t1 = i_14;
+    tuple_19.t2 = endIndex_5;
     struct TokenKind_IntIntTuple3List* list_8 = (struct TokenKind_IntIntTuple3List*)malloc(sizeof(struct TokenKind_IntIntTuple3List));
-    list_8->head = tuple_36;
+    list_8->head = tuple_19;
     list_8->tail = acc_9;
-    struct TokenKind_IntIntTuple3ListStringIntTuple3 tuple_35;
-    tuple_35.t0 = list_8;
-    tuple_35.t1 = text_7;
-    tuple_35.t2 = endIndex_5;
-    return tuple_35;
-}
-
-struct TokenKind_IntTuple2 go_12(struct StringTuple1 arg_18, int i_17) {
-    struct String text_8 = arg_18.t0;
+    struct TokenKind_IntIntTuple3ListStringIntTuple3 tuple_18;
+    tuple_18.t0 = list_8;
+    tuple_18.t1 = text_7;
+    tuple_18.t2 = endIndex_5;
+    return tuple_18;
+}
+
+struct TokenKind_IntTuple2 go_12(struct String text_8, int i_17) {
     struct TokenKind_IntTuple2 match_42;
     int match_43;
-    if (!((((i_17 + 1) < text_8.len) == 1))) goto next_131;
+    if (((i_17 + 1) >= text_8.len)) goto next_131;
     match_43 = (text_8.str[i_17] == '\\');
     goto end_match_130;
 next_131:;
-    if (!((((i_17 + 1) < text_8.len) == 0))) goto next_132;
+    if (((i_17 + 1) < text_8.len)) goto next_132;
     match_43 = 0;
     goto end_match_130;
 next_132:;
     exit(1);
 end_match_130:;
-    if (!((match_43 == 1))) goto next_133;
-    struct StringTuple1 tuple_37;
-    tuple_37.t0 = text_8;
-    struct TokenKind_IntTuple2 call_57 = go_12(tuple_37, (i_17 + 2));
-    match_42 = call_57;
+    if ((!(match_43))) goto next_133;
+    struct TokenKind_IntTuple2 call_56 = go_12(text_8, (i_17 + 2));
+    match_42 = call_56;
     goto end_match_129;
 next_133:;
-    if (!((match_43 == 0))) goto next_134;
+    if (match_43) goto next_134;
     struct TokenKind_IntTuple2 match_44;
     int match_45;
-    if (!(((i_17 < text_8.len) == 1))) goto next_137;
+    if ((i_17 >= text_8.len)) goto next_137;
     match_45 = (text_8.str[i_17] == '"');
     goto end_match_136;
 next_137:;
-    if (!(((i_17 < text_8.len) == 0))) goto next_138;
+    if ((i_17 < text_8.len)) goto next_138;
     match_45 = 0;
     goto end_match_136;
 next_138:;
     exit(1);
 end_match_136:;
-    if (!((match_45 == 1))) goto next_139;
-    struct TokenKind_IntTuple2 tuple_38;
-    tuple_38.t0 = (struct TokenKind_){.tag = StrLit_};
-    tuple_38.t1 = (i_17 + 1);
-    match_44 = tuple_38;
+    if ((!(match_45))) goto next_139;
+    struct TokenKind_IntTuple2 tuple_20;
+    tuple_20.t0 = (struct TokenKind_){.tag = StrLit_};
+    tuple_20.t1 = (i_17 + 1);
+    match_44 = tuple_20;
     goto end_match_135;
 next_139:;
-    if (!((match_45 == 0))) goto next_140;
+    if (match_45) goto next_140;
     struct TokenKind_IntTuple2 match_46;
     int match_47;
-    if (!(((i_17 < text_8.len) == 1))) goto next_143;
+    if ((i_17 >= text_8.len)) goto next_143;
     match_47 = (text_8.str[i_17] != '\n');
     goto end_match_142;
 next_143:;
-    if (!(((i_17 < text_8.len) == 0))) goto next_144;
+    if ((i_17 < text_8.len)) goto next_144;
     match_47 = 0;
     goto end_match_142;
 next_144:;
     exit(1);
 end_match_142:;
-    if (!((match_47 == 1))) goto next_145;
-    struct StringTuple1 tuple_39;
-    tuple_39.t0 = text_8;
-    struct TokenKind_IntTuple2 call_58 = go_12(tuple_39, (i_17 + 1));
-    match_46 = call_58;
+    if ((!(match_47))) goto next_145;
+    struct TokenKind_IntTuple2 call_57 = go_12(text_8, (i_17 + 1));
+    match_46 = call_57;
     goto end_match_141;
 next_145:;
-    if (!((match_47 == 0))) goto next_146;
+    if (match_47) goto next_146;
     int match_48;
-    if (!(((i_17 == text_8.len) == 1))) goto next_148;
+    if ((i_17 != text_8.len)) goto next_148;
     match_48 = 1;
     goto end_match_147;
 next_148:;
-    if (!(((i_17 == text_8.len) == 0))) goto next_149;
+    if ((i_17 == text_8.len)) goto next_149;
     match_48 = (text_8.str[i_17] == '\n');
     goto end_match_147;
 next_149:;
     exit(1);
 end_match_147:;
-    milone_assert(match_48);
-    int call_59 = 0;
-    struct TokenKind_IntTuple2 tuple_40;
-    tuple_40.t0 = (struct TokenKind_){.tag = Error_};
-    tuple_40.t1 = i_17;
-    match_46 = tuple_40;
+    milone_assert(match_48, 171, 6);
+    int call_58 = 0;
+    struct TokenKind_IntTuple2 tuple_21;
+    tuple_21.t0 = (struct TokenKind_){.tag = Error_};
+    tuple_21.t1 = i_17;
+    match_46 = tuple_21;
     goto end_match_141;
 next_146:;
     exit(1);
@@ -1280,39 +1201,30 @@
     return match_42;
 }
 
-struct TokenKind_IntIntTuple3ListStringIntTuple3 scanStrLit_(struct TokenKind_IntIntTuple3ListStringIntTuple3 arg_17) {
-    struct TokenKind_IntIntTuple3List* acc_10 = arg_17.t0;
-    struct String text_8 = arg_17.t1;
-    int i_16 = arg_17.t2;
-    milone_assert((text_8.str[i_16] == '"'));
-    int call_56 = 0;
-    struct StringTuple1 tuple_41;
-    tuple_41.t0 = text_8;
-    struct TokenKind_IntTuple2 call_60 = go_12(tuple_41, (i_16 + 1));
+struct TokenKind_IntIntTuple3ListStringIntTuple3 scanStrLit_(struct TokenKind_IntIntTuple3ListStringIntTuple3 arg_9) {
+    struct TokenKind_IntIntTuple3List* acc_10 = arg_9.t0;
+    struct String text_8 = arg_9.t1;
+    int i_16 = arg_9.t2;
+    milone_assert((text_8.str[i_16] == '"'), 158, 2);
+    int call_59 = 0;
+    struct TokenKind_IntTuple2 call_60 = go_12(text_8, (i_16 + 1));
     struct TokenKind_ kind_2 = call_60.t0;
     int endIndex_6 = call_60.t1;
-    struct TokenKind_IntIntTuple3 tuple_43;
-    tuple_43.t0 = kind_2;
-    tuple_43.t1 = i_16;
-    tuple_43.t2 = endIndex_6;
+    struct TokenKind_IntIntTuple3 tuple_23;
+    tuple_23.t0 = kind_2;
+    tuple_23.t1 = i_16;
+    tuple_23.t2 = endIndex_6;
     struct TokenKind_IntIntTuple3List* list_9 = (struct TokenKind_IntIntTuple3List*)malloc(sizeof(struct TokenKind_IntIntTuple3List));
-    list_9->head = tuple_43;
+    list_9->head = tuple_23;
     list_9->tail = acc_10;
-    struct TokenKind_IntIntTuple3ListStringIntTuple3 tuple_42;
-    tuple_42.t0 = list_9;
-    tuple_42.t1 = text_8;
-    tuple_42.t2 = endIndex_6;
-    return tuple_42;
-}
-
-struct StringIntTuple2 {
-    struct String t0;
-    int t1;
-};
-
-int follow_(struct StringIntTuple2 arg_20, struct String prefix_1) {
-    struct String text_10 = arg_20.t0;
-    int i_18 = arg_20.t1;
+    struct TokenKind_IntIntTuple3ListStringIntTuple3 tuple_22;
+    tuple_22.t0 = list_9;
+    tuple_22.t1 = text_8;
+    tuple_22.t2 = endIndex_6;
+    return tuple_22;
+}
+
+int follow_(int i_18, struct String text_10, struct String prefix_1) {
     int call_61 = strNthStartsWith_(i_18, prefix_1, text_10);
     return call_61;
 }
@@ -1322,113 +1234,107 @@
     struct TokenKind_IntIntTuple3List* t1;
 };
 
-struct StringTokenKind_IntIntTuple3ListTuple2 go_13(struct TokenKind_IntIntTuple3ListStringIntTuple3 arg_19) {
-    struct TokenKind_IntIntTuple3List* acc_11 = arg_19.t0;
-    struct String text_10 = arg_19.t1;
-    int i_18 = arg_19.t2;
-    struct TokenKind_IntIntTuple3ListStringIntTuple3 tuple_44;
-    tuple_44.t0 = acc_11;
-    tuple_44.t1 = text_10;
-    tuple_44.t2 = i_18;
-    struct TokenKind_IntIntTuple3ListStringIntTuple3 t_ = tuple_44;
+struct StringTokenKind_IntIntTuple3ListTuple2 go_13(struct TokenKind_IntIntTuple3ListStringIntTuple3 arg_10) {
+    struct TokenKind_IntIntTuple3List* acc_11 = arg_10.t0;
+    struct String text_10 = arg_10.t1;
+    int i_18 = arg_10.t2;
+    struct TokenKind_IntIntTuple3ListStringIntTuple3 tuple_24;
+    tuple_24.t0 = acc_11;
+    tuple_24.t1 = text_10;
+    tuple_24.t2 = i_18;
+    struct TokenKind_IntIntTuple3ListStringIntTuple3 t_ = tuple_24;
     struct StringTokenKind_IntIntTuple3ListTuple2 match_49;
-    if (!(((text_10.len <= i_18) == 1))) goto next_151;
+    if ((i_18 < text_10.len)) goto next_151;
     struct TokenKind_IntIntTuple3List* call_62 = listRev_3(acc_11);
-    struct StringTokenKind_IntIntTuple3ListTuple2 tuple_45;
-    tuple_45.t0 = text_10;
-    tuple_45.t1 = call_62;
-    match_49 = tuple_45;
+    struct StringTokenKind_IntIntTuple3ListTuple2 tuple_25;
+    tuple_25.t0 = text_10;
+    tuple_25.t1 = call_62;
+    match_49 = tuple_25;
     goto end_match_150;
 next_151:;
-    if (!(((text_10.len <= i_18) == 0))) goto next_152;
+    if ((i_18 >= text_10.len)) goto next_152;
     struct StringTokenKind_IntIntTuple3ListTuple2 match_50;
     int match_51;
-    struct StringIntTuple2 tuple_46;
-    tuple_46.t0 = text_10;
-    tuple_46.t1 = i_18;
-    int call_63 = follow_(tuple_46, (struct String){.str = "//", .len = 2});
-    if (!((call_63 == 1))) goto next_155;
+    int call_63 = follow_(i_18, text_10, (struct String){.str = "//", .len = 2});
+    if ((!(call_63))) goto next_155;
     match_51 = 1;
     goto end_match_154;
 next_155:;
-    if (!((call_63 == 0))) goto next_156;
-    struct StringIntTuple2 tuple_47;
-    tuple_47.t0 = text_10;
-    tuple_47.t1 = i_18;
-    int call_64 = follow_(tuple_47, (struct String){.str = "[<", .len = 2});
+    if (call_63) goto next_156;
+    int call_64 = follow_(i_18, text_10, (struct String){.str = "[<", .len = 2});
     match_51 = call_64;
     goto end_match_154;
 next_156:;
     exit(1);
 end_match_154:;
-    if (!((match_51 == 1))) goto next_157;
+    if ((!(match_51))) goto next_157;
     struct TokenKind_IntIntTuple3ListStringIntTuple3 call_65 = scanLine_(t_);
     struct StringTokenKind_IntIntTuple3ListTuple2 call_66 = go_13(call_65);
     match_50 = call_66;
     goto end_match_153;
 next_157:;
-    if (!((match_51 == 0))) goto next_158;
+    if (match_51) goto next_158;
     struct StringTokenKind_IntIntTuple3ListTuple2 match_52;
     int call_67 = charIsSpace_(text_10.str[i_18]);
-    if (!((call_67 == 1))) goto next_160;
+    if ((!(call_67))) goto next_160;
     struct TokenKind_IntIntTuple3ListStringIntTuple3 call_68 = scanSpace_(t_);
     struct StringTokenKind_IntIntTuple3ListTuple2 call_69 = go_13(call_68);
     match_52 = call_69;
     goto end_match_159;
 next_160:;
-    if (!((call_67 == 0))) goto next_161;
+    if (call_67) goto next_161;
     struct StringTokenKind_IntIntTuple3ListTuple2 match_53;
     int call_70 = charIsOp_(text_10.str[i_18]);
-    if (!((call_70 == 1))) goto next_163;
+    if ((!(call_70))) goto next_163;
     struct TokenKind_IntIntTuple3ListStringIntTuple3 call_71 = scanOp_(t_);
     struct StringTokenKind_IntIntTuple3ListTuple2 call_72 = go_13(call_71);
     match_53 = call_72;
     goto end_match_162;
 next_163:;
-    if (!((call_70 == 0))) goto next_164;
+    if (call_70) goto next_164;
     struct StringTokenKind_IntIntTuple3ListTuple2 match_54;
     int call_73 = charIsDigit_(text_10.str[i_18]);
-    if (!((call_73 == 1))) goto next_166;
+    if ((!(call_73))) goto next_166;
     struct TokenKind_IntIntTuple3ListStringIntTuple3 call_74 = scanIntLit_(t_);
     struct StringTokenKind_IntIntTuple3ListTuple2 call_75 = go_13(call_74);
     match_54 = call_75;
     goto end_match_165;
 next_166:;
-    if (!((call_73 == 0))) goto next_167;
+    if (call_73) goto next_167;
     struct StringTokenKind_IntIntTuple3ListTuple2 match_55;
     int call_76 = charIsIdent_(text_10.str[i_18]);
-    if (!((call_76 == 1))) goto next_169;
+    if ((!(call_76))) goto next_169;
     struct TokenKind_IntIntTuple3ListStringIntTuple3 call_77 = scanIdent_(t_);
     struct StringTokenKind_IntIntTuple3ListTuple2 call_78 = go_13(call_77);
     match_55 = call_78;
     goto end_match_168;
 next_169:;
-    if (!((call_76 == 0))) goto next_170;
+    if (call_76) goto next_170;
     struct StringTokenKind_IntIntTuple3ListTuple2 match_56;
-    if (!(((text_10.str[i_18] == '\'') == 1))) goto next_172;
+    if ((text_10.str[i_18] != '\'')) goto next_172;
     struct TokenKind_IntIntTuple3ListStringIntTuple3 call_79 = scanCharLit_(t_);
     struct StringTokenKind_IntIntTuple3ListTuple2 call_80 = go_13(call_79);
     match_56 = call_80;
     goto end_match_171;
 next_172:;
-    if (!(((text_10.str[i_18] == '\'') == 0))) goto next_173;
+    if ((text_10.str[i_18] == '\'')) goto next_173;
     struct StringTokenKind_IntIntTuple3ListTuple2 match_57;
-    if (!(((text_10.str[i_18] == '"') == 1))) goto next_175;
+    if ((text_10.str[i_18] != '"')) goto next_175;
     struct TokenKind_IntIntTuple3ListStringIntTuple3 call_81 = scanStrLit_(t_);
     struct StringTokenKind_IntIntTuple3ListTuple2 call_82 = go_13(call_81);
     match_57 = call_82;
     goto end_match_174;
 next_175:;
-    if (!(((text_10.str[i_18] == '"') == 0))) goto next_176;
+    if ((text_10.str[i_18] == '"')) goto next_176;
     struct StringTokenKind_IntIntTuple3ListTuple2 match_58;
     int call_83 = charIsPun_(text_10.str[i_18]);
-    if (!((call_83 == 1))) goto next_178;
+    if ((!(call_83))) goto next_178;
     struct TokenKind_IntIntTuple3ListStringIntTuple3 call_84 = scanPun_(t_);
     struct StringTokenKind_IntIntTuple3ListTuple2 call_85 = go_13(call_84);
     match_58 = call_85;
     goto end_match_177;
 next_178:;
-    if (!((call_83 == 0))) goto next_179;
+    if (call_83) goto next_179;
     struct TokenKind_IntIntTuple3ListStringIntTuple3 call_86 = scanError_(t_);
     struct StringTokenKind_IntIntTuple3ListTuple2 call_87 = go_13(call_86);
     match_58 = call_87;
@@ -1480,40 +1386,32 @@
 }
 
 struct StringTokenKind_IntIntTuple3ListTuple2 scanRoot_(struct String text_9) {
-    struct TokenKind_IntIntTuple3ListStringIntTuple3 tuple_48;
-    tuple_48.t0 = NULL;
-    tuple_48.t1 = text_9;
-    tuple_48.t2 = 0;
-    struct StringTokenKind_IntIntTuple3ListTuple2 call_88 = go_13(tuple_48);
+    struct TokenKind_IntIntTuple3ListStringIntTuple3 tuple_26;
+    tuple_26.t0 = NULL;
+    tuple_26.t1 = text_9;
+    tuple_26.t2 = 0;
+    struct StringTokenKind_IntIntTuple3ListTuple2 call_88 = go_13(tuple_26);
     return call_88;
 }
 
-struct IntIntTuple2 go_14(struct StringIntTuple2 arg_22, int y_4, int x_8, int i_19) {
-    struct String text_11 = arg_22.t0;
-    int r_1 = arg_22.t1;
+struct IntIntTuple2 go_14(int r_1, struct String text_11, int y_4, int x_8, int i_19) {
     struct IntIntTuple2 match_59;
-    if (!(((i_19 == r_1) == 1))) goto next_181;
-    struct IntIntTuple2 tuple_49;
-    tuple_49.t0 = y_4;
-    tuple_49.t1 = x_8;
-    match_59 = tuple_49;
+    if ((i_19 != r_1)) goto next_181;
+    struct IntIntTuple2 tuple_27;
+    tuple_27.t0 = y_4;
+    tuple_27.t1 = x_8;
+    match_59 = tuple_27;
     goto end_match_180;
 next_181:;
-    if (!(((i_19 == r_1) == 0))) goto next_182;
+    if ((i_19 == r_1)) goto next_182;
     struct IntIntTuple2 match_60;
-    if (!(((text_11.str[i_19] == '\n') == 1))) goto next_184;
-    struct StringIntTuple2 tuple_50;
-    tuple_50.t0 = text_11;
-    tuple_50.t1 = r_1;
-    struct IntIntTuple2 call_89 = go_14(tuple_50, (y_4 + 1), 0, (i_19 + 1));
+    if ((text_11.str[i_19] != '\n')) goto next_184;
+    struct IntIntTuple2 call_89 = go_14(r_1, text_11, (y_4 + 1), 0, (i_19 + 1));
     match_60 = call_89;
     goto end_match_183;
 next_184:;
-    if (!(((text_11.str[i_19] == '\n') == 0))) goto next_185;
-    struct StringIntTuple2 tuple_51;
-    tuple_51.t0 = text_11;
-    tuple_51.t1 = r_1;
-    struct IntIntTuple2 call_90 = go_14(tuple_51, y_4, (x_8 + 1), (i_19 + 1));
+    if ((text_11.str[i_19] == '\n')) goto next_185;
+    struct IntIntTuple2 call_90 = go_14(r_1, text_11, y_4, (x_8 + 1), (i_19 + 1));
     match_60 = call_90;
     goto end_match_183;
 next_185:;
@@ -1527,110 +1425,107 @@
     return match_59;
 }
 
-struct IntIntTuple2 advanceTextPos_(struct IntIntTuple2 arg_21, struct String text_11, int l_1, int r_1) {
-    int y_3 = arg_21.t0;
-    int x_7 = arg_21.t1;
-    struct StringIntTuple2 tuple_52;
-    tuple_52.t0 = text_11;
-    tuple_52.t1 = r_1;
-    struct IntIntTuple2 call_91 = go_14(tuple_52, y_3, x_7, l_1);
+struct IntIntTuple2 advanceTextPos_(struct IntIntTuple2 arg_11, struct String text_11, int l_1, int r_1) {
+    int y_3 = arg_11.t0;
+    int x_7 = arg_11.t1;
+    struct IntIntTuple2 call_91 = go_14(r_1, text_11, y_3, x_7, l_1);
     return call_91;
 }
 
 struct Token_ tokenFromIdent_(struct String text_12, int l_2, int r_2) {
     struct Token_ match_61;
     struct String call_92 = strSlice_(l_2, r_2, text_12);
-    if (!((str_cmp(call_92, (struct String){.str = "true", .len = 4}) == 0))) goto next_187;
+    if ((str_cmp(call_92, (struct String){.str = "true", .len = 4}) != 0)) goto next_187;
     int* payload_ = (int*)malloc(sizeof(int));
     (*(((int*)payload_))) = 1;
     struct Token_ variant_ = (struct Token_){.tag = Bool_, .Bool_ = payload_};
     match_61 = variant_;
     goto end_match_186;
 next_187:;
-    if (!((str_cmp(call_92, (struct String){.str = "false", .len = 5}) == 0))) goto next_188;
+    if ((str_cmp(call_92, (struct String){.str = "false", .len = 5}) != 0)) goto next_188;
     int* payload_1 = (int*)malloc(sizeof(int));
     (*(((int*)payload_1))) = 0;
     struct Token_ variant_1 = (struct Token_){.tag = Bool_, .Bool_ = payload_1};
     match_61 = variant_1;
     goto end_match_186;
 next_188:;
-    if (!((str_cmp(call_92, (struct String){.str = "do", .len = 2}) == 0))) goto next_189;
+    if ((str_cmp(call_92, (struct String){.str = "do", .len = 2}) != 0)) goto next_189;
     match_61 = (struct Token_){.tag = Do_};
     goto end_match_186;
 next_189:;
-    if (!((str_cmp(call_92, (struct String){.str = "let", .len = 3}) == 0))) goto next_190;
+    if ((str_cmp(call_92, (struct String){.str = "let", .len = 3}) != 0)) goto next_190;
     match_61 = (struct Token_){.tag = Let_};
     goto end_match_186;
 next_190:;
-    if (!((str_cmp(call_92, (struct String){.str = "if", .len = 2}) == 0))) goto next_191;
+    if ((str_cmp(call_92, (struct String){.str = "if", .len = 2}) != 0)) goto next_191;
     match_61 = (struct Token_){.tag = If_};
     goto end_match_186;
 next_191:;
-    if (!((str_cmp(call_92, (struct String){.str = "then", .len = 4}) == 0))) goto next_192;
+    if ((str_cmp(call_92, (struct String){.str = "then", .len = 4}) != 0)) goto next_192;
     match_61 = (struct Token_){.tag = Then_};
     goto end_match_186;
 next_192:;
-    if (!((str_cmp(call_92, (struct String){.str = "else", .len = 4}) == 0))) goto next_193;
+    if ((str_cmp(call_92, (struct String){.str = "else", .len = 4}) != 0)) goto next_193;
     match_61 = (struct Token_){.tag = Else_};
     goto end_match_186;
 next_193:;
-    if (!((str_cmp(call_92, (struct String){.str = "match", .len = 5}) == 0))) goto next_194;
+    if ((str_cmp(call_92, (struct String){.str = "match", .len = 5}) != 0)) goto next_194;
     match_61 = (struct Token_){.tag = Match_};
     goto end_match_186;
 next_194:;
-    if (!((str_cmp(call_92, (struct String){.str = "with", .len = 4}) == 0))) goto next_195;
+    if ((str_cmp(call_92, (struct String){.str = "with", .len = 4}) != 0)) goto next_195;
     match_61 = (struct Token_){.tag = With_};
     goto end_match_186;
 next_195:;
-    if (!((str_cmp(call_92, (struct String){.str = "as", .len = 2}) == 0))) goto next_196;
+    if ((str_cmp(call_92, (struct String){.str = "as", .len = 2}) != 0)) goto next_196;
     match_61 = (struct Token_){.tag = As_};
     goto end_match_186;
 next_196:;
-    if (!((str_cmp(call_92, (struct String){.str = "when", .len = 4}) == 0))) goto next_197;
+    if ((str_cmp(call_92, (struct String){.str = "when", .len = 4}) != 0)) goto next_197;
     match_61 = (struct Token_){.tag = When_};
     goto end_match_186;
 next_197:;
-    if (!((str_cmp(call_92, (struct String){.str = "rec", .len = 3}) == 0))) goto next_198;
+    if ((str_cmp(call_92, (struct String){.str = "rec", .len = 3}) != 0)) goto next_198;
     match_61 = (struct Token_){.tag = Rec_};
     goto end_match_186;
 next_198:;
-    if (!((str_cmp(call_92, (struct String){.str = "private", .len = 7}) == 0))) goto next_199;
+    if ((str_cmp(call_92, (struct String){.str = "private", .len = 7}) != 0)) goto next_199;
     match_61 = (struct Token_){.tag = Private_};
     goto end_match_186;
 next_199:;
-    if (!((str_cmp(call_92, (struct String){.str = "internal", .len = 8}) == 0))) goto next_200;
+    if ((str_cmp(call_92, (struct String){.str = "internal", .len = 8}) != 0)) goto next_200;
     match_61 = (struct Token_){.tag = Internal_};
     goto end_match_186;
 next_200:;
-    if (!((str_cmp(call_92, (struct String){.str = "public", .len = 6}) == 0))) goto next_201;
+    if ((str_cmp(call_92, (struct String){.str = "public", .len = 6}) != 0)) goto next_201;
     match_61 = (struct Token_){.tag = Public_};
     goto end_match_186;
 next_201:;
-    if (!((str_cmp(call_92, (struct String){.str = "module", .len = 6}) == 0))) goto next_202;
+    if ((str_cmp(call_92, (struct String){.str = "module", .len = 6}) != 0)) goto next_202;
     match_61 = (struct Token_){.tag = Module_};
     goto end_match_186;
 next_202:;
-    if (!((str_cmp(call_92, (struct String){.str = "namespace", .len = 9}) == 0))) goto next_203;
+    if ((str_cmp(call_92, (struct String){.str = "namespace", .len = 9}) != 0)) goto next_203;
     match_61 = (struct Token_){.tag = Namespace_};
     goto end_match_186;
 next_203:;
-    if (!((str_cmp(call_92, (struct String){.str = "open", .len = 4}) == 0))) goto next_204;
+    if ((str_cmp(call_92, (struct String){.str = "open", .len = 4}) != 0)) goto next_204;
     match_61 = (struct Token_){.tag = Open_};
     goto end_match_186;
 next_204:;
-    if (!((str_cmp(call_92, (struct String){.str = "type", .len = 4}) == 0))) goto next_205;
+    if ((str_cmp(call_92, (struct String){.str = "type", .len = 4}) != 0)) goto next_205;
     match_61 = (struct Token_){.tag = Type_};
     goto end_match_186;
 next_205:;
-    if (!((str_cmp(call_92, (struct String){.str = "of", .len = 2}) == 0))) goto next_206;
+    if ((str_cmp(call_92, (struct String){.str = "of", .len = 2}) != 0)) goto next_206;
     match_61 = (struct Token_){.tag = Of_};
     goto end_match_186;
 next_206:;
-    if (!((str_cmp(call_92, (struct String){.str = "fun", .len = 3}) == 0))) goto next_207;
+    if ((str_cmp(call_92, (struct String){.str = "fun", .len = 3}) != 0)) goto next_207;
     match_61 = (struct Token_){.tag = Fun_};
     goto end_match_186;
 next_207:;
-    if (!((str_cmp(call_92, (struct String){.str = "in", .len = 2}) == 0))) goto next_208;
+    if ((str_cmp(call_92, (struct String){.str = "in", .len = 2}) != 0)) goto next_208;
     match_61 = (struct Token_){.tag = In_};
     goto end_match_186;
 next_208:;
@@ -1648,19 +1543,19 @@
 struct Token_ tokenFromOp_(struct String text_13, int l_3, int r_3) {
     struct Token_ match_62;
     struct String call_93 = strSlice_(l_3, r_3, text_13);
-    if (!((str_cmp(call_93, (struct String){.str = ":", .len = 1}) == 0))) goto next_211;
+    if ((str_cmp(call_93, (struct String){.str = ":", .len = 1}) != 0)) goto next_211;
     match_62 = (struct Token_){.tag = Colon_};
     goto end_match_210;
 next_211:;
-    if (!((str_cmp(call_93, (struct String){.str = ".", .len = 1}) == 0))) goto next_212;
+    if ((str_cmp(call_93, (struct String){.str = ".", .len = 1}) != 0)) goto next_212;
     match_62 = (struct Token_){.tag = Dot_};
     goto end_match_210;
 next_212:;
-    if (!((str_cmp(call_93, (struct String){.str = "|", .len = 1}) == 0))) goto next_213;
+    if ((str_cmp(call_93, (struct String){.str = "|", .len = 1}) != 0)) goto next_213;
     match_62 = (struct Token_){.tag = Pipe_};
     goto end_match_210;
 next_213:;
-    if (!((str_cmp(call_93, (struct String){.str = "->", .len = 2}) == 0))) goto next_214;
+    if ((str_cmp(call_93, (struct String){.str = "->", .len = 2}) != 0)) goto next_214;
     match_62 = (struct Token_){.tag = Arrow_};
     goto end_match_210;
 next_214:;
@@ -1676,22 +1571,22 @@
 }
 
 struct Token_ tokenFromPun_(struct String text_14, int l_4, int r_4) {
-    milone_assert(((r_4 - l_4) == 1));
+    milone_assert(((r_4 - l_4) == 1), 285, 2);
     int call_94 = 0;
     struct Token_ match_63;
-    if (!((text_14.str[l_4] == '('))) goto next_217;
+    if ((text_14.str[l_4] != '(')) goto next_217;
     match_63 = (struct Token_){.tag = ParenL_};
     goto end_match_216;
 next_217:;
-    if (!((text_14.str[l_4] == ')'))) goto next_218;
+    if ((text_14.str[l_4] != ')')) goto next_218;
     match_63 = (struct Token_){.tag = ParenR_};
     goto end_match_216;
 next_218:;
-    if (!((text_14.str[l_4] == '['))) goto next_219;
+    if ((text_14.str[l_4] != '[')) goto next_219;
     match_63 = (struct Token_){.tag = BracketL_};
     goto end_match_216;
 next_219:;
-    if (!((text_14.str[l_4] == ']'))) goto next_220;
+    if ((text_14.str[l_4] != ']')) goto next_220;
     match_63 = (struct Token_){.tag = BracketR_};
     goto end_match_216;
 next_220:;
@@ -1713,53 +1608,48 @@
     return variant_4;
 }
 
-struct CharTuple1 {
-    char t0;
-};
-
-struct Token_ tokenFromCharLit_(struct CharTuple1 arg_23, struct String text_16, int l_6, int r_6) {
-    char charNull_ = arg_23.t0;
+struct Token_ tokenFromCharLit_(char charNull_, struct String text_16, int l_6, int r_6) {
     int match_64;
     int match_65;
-    if (!((((l_6 + 2) <= r_6) == 1))) goto next_224;
+    if ((r_6 < (l_6 + 2))) goto next_224;
     match_65 = (text_16.str[l_6] == '\'');
     goto end_match_223;
 next_224:;
-    if (!((((l_6 + 2) <= r_6) == 0))) goto next_225;
+    if ((r_6 >= (l_6 + 2))) goto next_225;
     match_65 = 0;
     goto end_match_223;
 next_225:;
     exit(1);
 end_match_223:;
-    if (!((match_65 == 1))) goto next_226;
+    if ((!(match_65))) goto next_226;
     match_64 = (text_16.str[(r_6 - 1)] == '\'');
     goto end_match_222;
 next_226:;
-    if (!((match_65 == 0))) goto next_227;
+    if (match_65) goto next_227;
     match_64 = 0;
     goto end_match_222;
 next_227:;
     exit(1);
 end_match_222:;
-    milone_assert(match_64);
+    milone_assert(match_64, 303, 2);
     int call_98 = 0;
     int i_20 = (l_6 + 1);
     char match_66;
-    if (!((text_16.str[i_20] == '\\'))) goto next_229;
+    if ((text_16.str[i_20] != '\\')) goto next_229;
     char match_67;
-    if (!((text_16.str[(i_20 + 1)] == 'u'))) goto next_232;
+    if ((text_16.str[(i_20 + 1)] != 'u')) goto next_232;
     match_67 = charNull_;
     goto end_match_231;
 next_232:;
-    if (!((text_16.str[(i_20 + 1)] == 't'))) goto next_233;
+    if ((text_16.str[(i_20 + 1)] != 't')) goto next_233;
     match_67 = '\t';
     goto end_match_231;
 next_233:;
-    if (!((text_16.str[(i_20 + 1)] == 'r'))) goto next_234;
+    if ((text_16.str[(i_20 + 1)] != 'r')) goto next_234;
     match_67 = '\r';
     goto end_match_231;
 next_234:;
-    if (!((text_16.str[(i_20 + 1)] == 'n'))) goto next_235;
+    if ((text_16.str[(i_20 + 1)] != 'n')) goto next_235;
     match_67 = '\n';
     goto end_match_231;
 next_235:;
@@ -1783,156 +1673,128 @@
     return variant_5;
 }
 
-int next_(struct StringIntTuple2 arg_25, int i_22) {
-    struct String text_17 = arg_25.t0;
-    int r_7 = arg_25.t1;
-    int match_70;
-    int match_71;
-    if (!(((i_22 == (r_7 - 1)) == 1))) goto next_245;
-    match_71 = 1;
-    goto end_match_244;
-next_245:;
-    if (!(((i_22 == (r_7 - 1)) == 0))) goto next_246;
-    match_71 = (text_17.str[i_22] == '\\');
-    goto end_match_244;
-next_246:;
-    exit(1);
-end_match_244:;
-    if (!((match_71 == 1))) goto next_247;
-    match_70 = i_22;
-    goto end_match_243;
-next_247:;
-    if (!((match_71 == 0))) goto next_248;
-    struct StringIntTuple2 tuple_53;
-    tuple_53.t0 = text_17;
-    tuple_53.t1 = r_7;
-    int call_100 = next_(tuple_53, (i_22 + 1));
-    match_70 = call_100;
-    goto end_match_243;
-next_248:;
-    exit(1);
-end_match_243:;
-    return match_70;
-}
-
-struct String go_15(struct StringIntTuple2 arg_24, struct StringList* acc_12, int i_21) {
-    struct String text_17 = arg_24.t0;
-    int r_7 = arg_24.t1;
-    struct StringIntTuple2 tuple_54;
-    tuple_54.t0 = text_17;
-    tuple_54.t1 = r_7;
-    int call_101 = next_(tuple_54, i_21);
-    int endIndex_7 = call_101;
-    struct String call_102 = strSlice_(i_21, endIndex_7, text_17);
+int next_(int r_7, struct String text_17, int i_22) {
+    int match_68;
+    int match_69;
+    if ((i_22 != (r_7 - 1))) goto next_239;
+    match_69 = 1;
+    goto end_match_238;
+next_239:;
+    if ((i_22 == (r_7 - 1))) goto next_240;
+    match_69 = (text_17.str[i_22] == '\\');
+    goto end_match_238;
+next_240:;
+    exit(1);
+end_match_238:;
+    if ((!(match_69))) goto next_241;
+    match_68 = i_22;
+    goto end_match_237;
+next_241:;
+    if (match_69) goto next_242;
+    int call_99 = next_(r_7, text_17, (i_22 + 1));
+    match_68 = call_99;
+    goto end_match_237;
+next_242:;
+    exit(1);
+end_match_237:;
+    return match_68;
+}
+
+struct String go_15(int r_7, struct String text_17, struct StringList* acc_12, int i_21) {
+    int call_100 = next_(r_7, text_17, i_21);
+    int endIndex_7 = call_100;
+    struct String call_101 = strSlice_(i_21, endIndex_7, text_17);
     struct StringList* list_10 = (struct StringList*)malloc(sizeof(struct StringList));
-    list_10->head = call_102;
+    list_10->head = call_101;
     list_10->tail = acc_12;
     struct StringList* acc_13 = list_10;
     int i_23 = endIndex_7;
-    struct String match_72;
-    if (!(((i_23 == (r_7 - 1)) == 1))) goto next_250;
-    struct StringList* call_103 = listRev_2(acc_13);
-    struct String call_104 = strConcat_(call_103);
-    match_72 = call_104;
-    goto end_match_249;
-next_250:;
-    if (!(((i_23 == (r_7 - 1)) == 0))) goto next_251;
-    milone_assert((text_17.str[i_23] == '\\'));
-    int call_105 = 0;
-    struct String match_73;
-    if (!((text_17.str[(i_23 + 1)] == 'u'))) goto next_253;
-    struct StringIntTuple2 tuple_55;
-    tuple_55.t0 = text_17;
-    tuple_55.t1 = r_7;
+    struct String match_70;
+    if ((i_23 != (r_7 - 1))) goto next_244;
+    struct StringList* call_102 = listRev_2(acc_13);
+    struct String call_103 = strConcat_(call_102);
+    match_70 = call_103;
+    goto end_match_243;
+next_244:;
+    if ((i_23 == (r_7 - 1))) goto next_245;
+    milone_assert((text_17.str[i_23] == '\\'), 346, 6);
+    int call_104 = 0;
+    struct String match_71;
+    if ((text_17.str[(i_23 + 1)] != 'u')) goto next_247;
     struct StringList* list_11 = (struct StringList*)malloc(sizeof(struct StringList));
     list_11->head = (struct String){.str = "\0", .len = 1};
     list_11->tail = acc_13;
-    struct String call_106 = go_15(tuple_55, list_11, (i_23 + 6));
-    match_73 = call_106;
-    goto end_match_252;
-next_253:;
-    if (!((text_17.str[(i_23 + 1)] == 't'))) goto next_254;
-    struct StringIntTuple2 tuple_56;
-    tuple_56.t0 = text_17;
-    tuple_56.t1 = r_7;
+    struct String call_105 = go_15(r_7, text_17, list_11, (i_23 + 6));
+    match_71 = call_105;
+    goto end_match_246;
+next_247:;
+    if ((text_17.str[(i_23 + 1)] != 't')) goto next_248;
     struct StringList* list_12 = (struct StringList*)malloc(sizeof(struct StringList));
     list_12->head = (struct String){.str = "\t", .len = 1};
     list_12->tail = acc_13;
-    struct String call_107 = go_15(tuple_56, list_12, (i_23 + 2));
-    match_73 = call_107;
-    goto end_match_252;
-next_254:;
-    if (!((text_17.str[(i_23 + 1)] == 'r'))) goto next_255;
-    struct StringIntTuple2 tuple_57;
-    tuple_57.t0 = text_17;
-    tuple_57.t1 = r_7;
+    struct String call_106 = go_15(r_7, text_17, list_12, (i_23 + 2));
+    match_71 = call_106;
+    goto end_match_246;
+next_248:;
+    if ((text_17.str[(i_23 + 1)] != 'r')) goto next_249;
     struct StringList* list_13 = (struct StringList*)malloc(sizeof(struct StringList));
     list_13->head = (struct String){.str = "\r", .len = 1};
     list_13->tail = acc_13;
-    struct String call_108 = go_15(tuple_57, list_13, (i_23 + 2));
-    match_73 = call_108;
-    goto end_match_252;
-next_255:;
-    if (!((text_17.str[(i_23 + 1)] == 'n'))) goto next_256;
-    struct StringIntTuple2 tuple_58;
-    tuple_58.t0 = text_17;
-    tuple_58.t1 = r_7;
+    struct String call_107 = go_15(r_7, text_17, list_13, (i_23 + 2));
+    match_71 = call_107;
+    goto end_match_246;
+next_249:;
+    if ((text_17.str[(i_23 + 1)] != 'n')) goto next_250;
     struct StringList* list_14 = (struct StringList*)malloc(sizeof(struct StringList));
     list_14->head = (struct String){.str = "\n", .len = 1};
     list_14->tail = acc_13;
-    struct String call_109 = go_15(tuple_58, list_14, (i_23 + 2));
-    match_73 = call_109;
+    struct String call_108 = go_15(r_7, text_17, list_14, (i_23 + 2));
+    match_71 = call_108;
+    goto end_match_246;
+next_250:;
+    struct String call_109 = strSlice_((i_23 + 1), (i_23 + 2), text_17);
+    struct StringList* list_15 = (struct StringList*)malloc(sizeof(struct StringList));
+    list_15->head = call_109;
+    list_15->tail = acc_13;
+    struct String call_110 = go_15(r_7, text_17, list_15, (i_23 + 2));
+    match_71 = call_110;
+    goto end_match_246;
+next_251:;
+end_match_246:;
+    match_70 = match_71;
+    goto end_match_243;
+next_245:;
+    exit(1);
+end_match_243:;
+    return match_70;
+}
+
+struct Token_ tokenFromStrLit_(struct String text_17, int l_7, int r_7) {
+    int match_72;
+    int match_73;
+    if ((r_7 < (l_7 + 2))) goto next_254;
+    match_73 = (text_17.str[l_7] == '"');
+    goto end_match_253;
+next_254:;
+    if ((r_7 >= (l_7 + 2))) goto next_255;
+    match_73 = 0;
+    goto end_match_253;
+next_255:;
+    exit(1);
+end_match_253:;
+    if ((!(match_73))) goto next_256;
+    match_72 = (text_17.str[(r_7 - 1)] == '"');
     goto end_match_252;
 next_256:;
-    struct StringIntTuple2 tuple_59;
-    tuple_59.t0 = text_17;
-    tuple_59.t1 = r_7;
-    struct String call_110 = strSlice_((i_23 + 1), (i_23 + 2), text_17);
-    struct StringList* list_15 = (struct StringList*)malloc(sizeof(struct StringList));
-    list_15->head = call_110;
-    list_15->tail = acc_13;
-    struct String call_111 = go_15(tuple_59, list_15, (i_23 + 2));
-    match_73 = call_111;
+    if (match_73) goto next_257;
+    match_72 = 0;
     goto end_match_252;
 next_257:;
+    exit(1);
 end_match_252:;
-    match_72 = match_73;
-    goto end_match_249;
-next_251:;
-    exit(1);
-end_match_249:;
-    return match_72;
-}
-
-struct Token_ tokenFromStrLit_(struct String text_17, int l_7, int r_7) {
-    int match_68;
-    int match_69;
-    if (!((((l_7 + 2) <= r_7) == 1))) goto next_239;
-    match_69 = (text_17.str[l_7] == '"');
-    goto end_match_238;
-next_239:;
-    if (!((((l_7 + 2) <= r_7) == 0))) goto next_240;
-    match_69 = 0;
-    goto end_match_238;
-next_240:;
-    exit(1);
-end_match_238:;
-    if (!((match_69 == 1))) goto next_241;
-    match_68 = (text_17.str[(r_7 - 1)] == '"');
-    goto end_match_237;
-next_241:;
-    if (!((match_69 == 0))) goto next_242;
-    match_68 = 0;
-    goto end_match_237;
-next_242:;
-    exit(1);
-end_match_237:;
-    milone_assert(match_68);
-    int call_99 = 0;
-    struct StringIntTuple2 tuple_60;
-    tuple_60.t0 = text_17;
-    tuple_60.t1 = r_7;
-    struct String call_112 = go_15(tuple_60, NULL, (l_7 + 1));
+    milone_assert(match_72, 327, 2);
+    int call_111 = 0;
+    struct String call_112 = go_15(r_7, text_17, NULL, (l_7 + 1));
     struct String value_4 = call_112;
     struct String* payload_6 = (struct String*)malloc(sizeof(struct String));
     (*(((struct String*)payload_6))) = value_4;
@@ -1940,42 +1802,39 @@
     return variant_6;
 }
 
-struct Token_ recognizeToken_(struct CharTuple1 arg_26, struct TokenKind_ kind_3, struct String text_18, int l_8, int r_8) {
-    char charNull_ = arg_26.t0;
+struct Token_ recognizeToken_(char charNull_, struct TokenKind_ kind_3, struct String text_18, int l_8, int r_8) {
     struct Token_ match_74;
-    if (!((kind_3.tag == Error_))) goto next_259;
+    if ((kind_3.tag != Error_)) goto next_259;
     struct Token_ call_113 = failwith_1((struct String){.str = "Invalid char", .len = 12});
     match_74 = call_113;
     goto end_match_258;
 next_259:;
-    if (!((kind_3.tag == Op_))) goto next_260;
+    if ((kind_3.tag != Op_)) goto next_260;
     struct Token_ call_114 = tokenFromOp_(text_18, l_8, r_8);
     match_74 = call_114;
     goto end_match_258;
 next_260:;
-    if (!((kind_3.tag == Pun_))) goto next_261;
+    if ((kind_3.tag != Pun_)) goto next_261;
     struct Token_ call_115 = tokenFromPun_(text_18, l_8, r_8);
     match_74 = call_115;
     goto end_match_258;
 next_261:;
-    if (!((kind_3.tag == IntLit_))) goto next_262;
+    if ((kind_3.tag != IntLit_)) goto next_262;
     struct Token_ call_116 = tokenFromIntLit_(text_18, l_8, r_8);
     match_74 = call_116;
     goto end_match_258;
 next_262:;
-    if (!((kind_3.tag == CharLit_))) goto next_263;
-    struct CharTuple1 tuple_61;
-    tuple_61.t0 = charNull_;
-    struct Token_ call_117 = tokenFromCharLit_(tuple_61, text_18, l_8, r_8);
+    if ((kind_3.tag != CharLit_)) goto next_263;
+    struct Token_ call_117 = tokenFromCharLit_(charNull_, text_18, l_8, r_8);
     match_74 = call_117;
     goto end_match_258;
 next_263:;
-    if (!((kind_3.tag == StrLit_))) goto next_264;
+    if ((kind_3.tag != StrLit_)) goto next_264;
     struct Token_ call_118 = tokenFromStrLit_(text_18, l_8, r_8);
     match_74 = call_118;
     goto end_match_258;
 next_264:;
-    if (!((kind_3.tag == Ident_))) goto next_265;
+    if ((kind_3.tag != Ident_)) goto next_265;
     struct Token_ call_119 = tokenFromIdent_(text_18, l_8, r_8);
     match_74 = call_119;
     goto end_match_258;
@@ -1984,50 +1843,43 @@
     return match_74;
 }
 
-struct Token_IntIntTuple2Tuple2List* go_16(struct CharStringTuple2 arg_29, struct Token_IntIntTuple2Tuple2List* acc_14, int y_5, int x_9, int last_, struct TokenKind_IntIntTuple3List* tokens_1) {
-    char charNull_ = arg_29.t0;
-    struct String text_19 = arg_29.t1;
+struct Token_IntIntTuple2Tuple2List* go_16(struct String text_19, char charNull_, struct Token_IntIntTuple2Tuple2List* acc_14, int y_5, int x_9, int last_, struct TokenKind_IntIntTuple3List* tokens_1) {
     struct Token_IntIntTuple2Tuple2List* match_75;
-    if (!((!(tokens_1)))) goto next_267;
+    if ((!((!(tokens_1))))) goto next_267;
     struct Token_IntIntTuple2Tuple2List* call_120 = listRev_1(acc_14);
     match_75 = call_120;
     goto end_match_266;
 next_267:;
-    if (!((!((!(tokens_1)))))) goto next_268;
+    if ((!(tokens_1))) goto next_268;
     struct TokenKind_ kind_4 = tokens_1->head.t0;
     int l_9 = tokens_1->head.t1;
     int r_9 = tokens_1->head.t2;
     struct TokenKind_IntIntTuple3List* tokens_2 = tokens_1->tail;
-    struct IntIntTuple2 tuple_62;
-    tuple_62.t0 = y_5;
-    tuple_62.t1 = x_9;
-    struct IntIntTuple2 call_121 = advanceTextPos_(tuple_62, text_19, last_, l_9);
+    struct IntIntTuple2 tuple_28;
+    tuple_28.t0 = y_5;
+    tuple_28.t1 = x_9;
+    struct IntIntTuple2 call_121 = advanceTextPos_(tuple_28, text_19, last_, l_9);
     int y_6 = call_121.t0;
     int x_10 = call_121.t1;
-    struct CharTuple1 tuple_63;
-    tuple_63.t0 = charNull_;
-    struct Token_ call_122 = recognizeToken_(tuple_63, kind_4, text_19, l_9, r_9);
+    struct Token_ call_122 = recognizeToken_(charNull_, kind_4, text_19, l_9, r_9);
     struct Token_ token_2 = call_122;
-    struct IntIntTuple2 tuple_65;
-    tuple_65.t0 = y_6;
-    tuple_65.t1 = x_10;
-    struct Token_IntIntTuple2Tuple2 tuple_64;
-    tuple_64.t0 = token_2;
-    tuple_64.t1 = tuple_65;
+    struct IntIntTuple2 tuple_30;
+    tuple_30.t0 = y_6;
+    tuple_30.t1 = x_10;
+    struct Token_IntIntTuple2Tuple2 tuple_29;
+    tuple_29.t0 = token_2;
+    tuple_29.t1 = tuple_30;
     struct Token_IntIntTuple2Tuple2List* list_16 = (struct Token_IntIntTuple2Tuple2List*)malloc(sizeof(struct Token_IntIntTuple2Tuple2List));
-    list_16->head = tuple_64;
+    list_16->head = tuple_29;
     list_16->tail = acc_14;
     struct Token_IntIntTuple2Tuple2List* acc_15 = list_16;
-    struct IntIntTuple2 tuple_66;
-    tuple_66.t0 = y_6;
-    tuple_66.t1 = x_10;
-    struct IntIntTuple2 call_123 = advanceTextPos_(tuple_66, text_19, l_9, r_9);
+    struct IntIntTuple2 tuple_31;
+    tuple_31.t0 = y_6;
+    tuple_31.t1 = x_10;
+    struct IntIntTuple2 call_123 = advanceTextPos_(tuple_31, text_19, l_9, r_9);
     int y_7 = call_123.t0;
     int x_11 = call_123.t1;
-    struct CharStringTuple2 tuple_67;
-    tuple_67.t0 = charNull_;
-    tuple_67.t1 = text_19;
-    struct Token_IntIntTuple2Tuple2List* call_124 = go_16(tuple_67, acc_15, y_7, x_11, r_9, tokens_2);
+    struct Token_IntIntTuple2Tuple2List* call_124 = go_16(text_19, charNull_, acc_15, y_7, x_11, r_9, tokens_2);
     match_75 = call_124;
     goto end_match_266;
 next_268:;
@@ -2036,23 +1888,16 @@
     return match_75;
 }
 
-struct Token_IntIntTuple2Tuple2List* recognizeTokens_(struct CharTuple1 arg_27, struct StringTokenKind_IntIntTuple3ListTuple2 arg_28) {
-    char charNull_ = arg_27.t0;
-    struct String text_19 = arg_28.t0;
-    struct TokenKind_IntIntTuple3List* tokens_ = arg_28.t1;
-    struct CharStringTuple2 tuple_68;
-    tuple_68.t0 = charNull_;
-    tuple_68.t1 = text_19;
-    struct Token_IntIntTuple2Tuple2List* call_125 = go_16(tuple_68, NULL, 0, 0, 0, tokens_);
+struct Token_IntIntTuple2Tuple2List* recognizeTokens_(char charNull_, struct StringTokenKind_IntIntTuple3ListTuple2 arg_12) {
+    struct String text_19 = arg_12.t0;
+    struct TokenKind_IntIntTuple3List* tokens_ = arg_12.t1;
+    struct Token_IntIntTuple2Tuple2List* call_125 = go_16(text_19, charNull_, NULL, 0, 0, 0, tokens_);
     return call_125;
 }
 
-struct Token_IntIntTuple2Tuple2List* tokenize_(struct CharTuple1 arg_30, struct String text_20) {
-    char charNull_ = arg_30.t0;
-    struct CharTuple1 tuple_69;
-    tuple_69.t0 = charNull_;
+struct Token_IntIntTuple2Tuple2List* tokenize_(char charNull_, struct String text_20) {
     struct StringTokenKind_IntIntTuple3ListTuple2 call_126 = scanRoot_(text_20);
-    struct Token_IntIntTuple2Tuple2List* call_127 = recognizeTokens_(tuple_69, call_126);
+    struct Token_IntIntTuple2Tuple2List* call_127 = recognizeTokens_(charNull_, call_126);
     return call_127;
 }
 
@@ -2063,31 +1908,31 @@
 
 struct String tokenKindToString_(struct TokenKind_ kind_) {
     struct String match_76;
-    if (!((kind_.tag == Error_))) goto next_270;
+    if ((kind_.tag != Error_)) goto next_270;
     match_76 = (struct String){.str = "Error", .len = 5};
     goto end_match_269;
 next_270:;
-    if (!((kind_.tag == Ident_))) goto next_271;
+    if ((kind_.tag != Ident_)) goto next_271;
     match_76 = (struct String){.str = "Ident", .len = 5};
     goto end_match_269;
 next_271:;
-    if (!((kind_.tag == IntLit_))) goto next_272;
+    if ((kind_.tag != IntLit_)) goto next_272;
     match_76 = (struct String){.str = "IntLit", .len = 6};
     goto end_match_269;
 next_272:;
-    if (!((kind_.tag == CharLit_))) goto next_273;
+    if ((kind_.tag != CharLit_)) goto next_273;
     match_76 = (struct String){.str = "CharLit", .len = 7};
     goto end_match_269;
 next_273:;
-    if (!((kind_.tag == StrLit_))) goto next_274;
+    if ((kind_.tag != StrLit_)) goto next_274;
     match_76 = (struct String){.str = "StrLit", .len = 6};
     goto end_match_269;
 next_274:;
-    if (!((kind_.tag == Op_))) goto next_275;
+    if ((kind_.tag != Op_)) goto next_275;
     match_76 = (struct String){.str = "Op", .len = 2};
     goto end_match_269;
 next_275:;
-    if (!((kind_.tag == Pun_))) goto next_276;
+    if ((kind_.tag != Pun_)) goto next_276;
     match_76 = (struct String){.str = "Pun", .len = 3};
     goto end_match_269;
 next_276:;
@@ -2097,153 +1942,153 @@
 
 struct String tokenToString_(struct Token_ token_) {
     struct String match_77;
-    if (!((token_.tag == Bool_))) goto next_278;
-    if (!(((*(token_.Bool_)) == 1))) goto next_278;
+    if ((token_.tag != Bool_)) goto next_278;
+    if ((!((*(token_.Bool_))))) goto next_278;
     match_77 = (struct String){.str = "true", .len = 4};
     goto end_match_277;
 next_278:;
-    if (!((token_.tag == Bool_))) goto next_279;
-    if (!(((*(token_.Bool_)) == 0))) goto next_279;
+    if ((token_.tag != Bool_)) goto next_279;
+    if ((*(token_.Bool_))) goto next_279;
     match_77 = (struct String){.str = "false", .len = 5};
     goto end_match_277;
 next_279:;
-    if (!((token_.tag == Int_))) goto next_280;
+    if ((token_.tag != Int_)) goto next_280;
     int value_ = (*(token_.Int_));
     struct String call_129 = str_of_int(value_);
     match_77 = call_129;
     goto end_match_277;
 next_280:;
-    if (!((token_.tag == Char_))) goto next_281;
+    if ((token_.tag != Char_)) goto next_281;
     match_77 = (struct String){.str = "'?'", .len = 3};
     goto end_match_277;
 next_281:;
-    if (!((token_.tag == Str_))) goto next_282;
+    if ((token_.tag != Str_)) goto next_282;
     match_77 = (struct String){.str = "\"..\"", .len = 4};
     goto end_match_277;
 next_282:;
-    if (!((token_.tag == Ident_1))) goto next_283;
+    if ((token_.tag != Ident_1)) goto next_283;
     struct String ident_ = (*(token_.Ident_1));
     match_77 = ident_;
     goto end_match_277;
 next_283:;
-    if (!((token_.tag == Do_))) goto next_284;
+    if ((token_.tag != Do_)) goto next_284;
     match_77 = (struct String){.str = "do", .len = 2};
     goto end_match_277;
 next_284:;
-    if (!((token_.tag == Let_))) goto next_285;
+    if ((token_.tag != Let_)) goto next_285;
     match_77 = (struct String){.str = "let", .len = 3};
     goto end_match_277;
 next_285:;
-    if (!((token_.tag == Rec_))) goto next_286;
+    if ((token_.tag != Rec_)) goto next_286;
     match_77 = (struct String){.str = "rec", .len = 3};
     goto end_match_277;
 next_286:;
-    if (!((token_.tag == If_))) goto next_287;
+    if ((token_.tag != If_)) goto next_287;
     match_77 = (struct String){.str = "if", .len = 2};
     goto end_match_277;
 next_287:;
-    if (!((token_.tag == Then_))) goto next_288;
+    if ((token_.tag != Then_)) goto next_288;
     match_77 = (struct String){.str = "then", .len = 4};
     goto end_match_277;
 next_288:;
-    if (!((token_.tag == Else_))) goto next_289;
+    if ((token_.tag != Else_)) goto next_289;
     match_77 = (struct String){.str = "else", .len = 4};
     goto end_match_277;
 next_289:;
-    if (!((token_.tag == Match_))) goto next_290;
+    if ((token_.tag != Match_)) goto next_290;
     match_77 = (struct String){.str = "match", .len = 5};
     goto end_match_277;
 next_290:;
-    if (!((token_.tag == With_))) goto next_291;
+    if ((token_.tag != With_)) goto next_291;
     match_77 = (struct String){.str = "with", .len = 4};
     goto end_match_277;
 next_291:;
-    if (!((token_.tag == As_))) goto next_292;
+    if ((token_.tag != As_)) goto next_292;
     match_77 = (struct String){.str = "as", .len = 2};
     goto end_match_277;
 next_292:;
-    if (!((token_.tag == When_))) goto next_293;
+    if ((token_.tag != When_)) goto next_293;
     match_77 = (struct String){.str = "when", .len = 4};
     goto end_match_277;
 next_293:;
-    if (!((token_.tag == ParenL_))) goto next_294;
+    if ((token_.tag != ParenL_)) goto next_294;
     match_77 = (struct String){.str = "(", .len = 1};
     goto end_match_277;
 next_294:;
-    if (!((token_.tag == ParenR_))) goto next_295;
+    if ((token_.tag != ParenR_)) goto next_295;
     match_77 = (struct String){.str = ")", .len = 1};
     goto end_match_277;
 next_295:;
-    if (!((token_.tag == BracketL_))) goto next_296;
+    if ((token_.tag != BracketL_)) goto next_296;
     match_77 = (struct String){.str = "[", .len = 1};
     goto end_match_277;
 next_296:;
-    if (!((token_.tag == BracketR_))) goto next_297;
+    if ((token_.tag != BracketR_)) goto next_297;
     match_77 = (struct String){.str = "]", .len = 1};
     goto end_match_277;
 next_297:;
-    if (!((token_.tag == Colon_))) goto next_298;
+    if ((token_.tag != Colon_)) goto next_298;
     match_77 = (struct String){.str = ":", .len = 1};
     goto end_match_277;
 next_298:;
-    if (!((token_.tag == Dot_))) goto next_299;
+    if ((token_.tag != Dot_)) goto next_299;
     match_77 = (struct String){.str = ".", .len = 1};
     goto end_match_277;
 next_299:;
-    if (!((token_.tag == Range_))) goto next_300;
+    if ((token_.tag != Range_)) goto next_300;
     match_77 = (struct String){.str = "..", .len = 2};
     goto end_match_277;
 next_300:;
-    if (!((token_.tag == Pipe_))) goto next_301;
+    if ((token_.tag != Pipe_)) goto next_301;
     match_77 = (struct String){.str = "|", .len = 1};
     goto end_match_277;
 next_301:;
-    if (!((token_.tag == Arrow_))) goto next_302;
+    if ((token_.tag != Arrow_)) goto next_302;
     match_77 = (struct String){.str = "->", .len = 2};
     goto end_match_277;
 next_302:;
-    if (!((token_.tag == Punct_))) goto next_303;
+    if ((token_.tag != Punct_)) goto next_303;
     struct String value_1 = (*(token_.Punct_));
     match_77 = value_1;
     goto end_match_277;
 next_303:;
-    if (!((token_.tag == Private_))) goto next_304;
+    if ((token_.tag != Private_)) goto next_304;
     match_77 = (struct String){.str = "private", .len = 7};
     goto end_match_277;
 next_304:;
-    if (!((token_.tag == Internal_))) goto next_305;
+    if ((token_.tag != Internal_)) goto next_305;
     match_77 = (struct String){.str = "internal", .len = 8};
     goto end_match_277;
 next_305:;
-    if (!((token_.tag == Public_))) goto next_306;
+    if ((token_.tag != Public_)) goto next_306;
     match_77 = (struct String){.str = "public", .len = 6};
     goto end_match_277;
 next_306:;
-    if (!((token_.tag == Module_))) goto next_307;
+    if ((token_.tag != Module_)) goto next_307;
     match_77 = (struct String){.str = "module", .len = 6};
     goto end_match_277;
 next_307:;
-    if (!((token_.tag == Namespace_))) goto next_308;
+    if ((token_.tag != Namespace_)) goto next_308;
     match_77 = (struct String){.str = "namespace", .len = 9};
     goto end_match_277;
 next_308:;
-    if (!((token_.tag == Open_))) goto next_309;
+    if ((token_.tag != Open_)) goto next_309;
     match_77 = (struct String){.str = "open", .len = 4};
     goto end_match_277;
 next_309:;
-    if (!((token_.tag == Type_))) goto next_310;
+    if ((token_.tag != Type_)) goto next_310;
     match_77 = (struct String){.str = "type", .len = 4};
     goto end_match_277;
 next_310:;
-    if (!((token_.tag == Of_))) goto next_311;
+    if ((token_.tag != Of_)) goto next_311;
     match_77 = (struct String){.str = "of", .len = 2};
     goto end_match_277;
 next_311:;
-    if (!((token_.tag == Fun_))) goto next_312;
+    if ((token_.tag != Fun_)) goto next_312;
     match_77 = (struct String){.str = "fun", .len = 3};
     goto end_match_277;
 next_312:;
-    if (!((token_.tag == In_))) goto next_313;
+    if ((token_.tag != In_)) goto next_313;
     match_77 = (struct String){.str = "in", .len = 2};
     goto end_match_277;
 next_313:;
@@ -2258,11 +2103,11 @@
 
 int listIter_1(struct Token_IntIntTuple2Tuple2UnitFun1 f_, struct Token_IntIntTuple2Tuple2List* xs_) {
     int match_78;
-    if (!((!(xs_)))) goto next_315;
+    if ((!((!(xs_))))) goto next_315;
     match_78 = 0;
     goto end_match_314;
 next_315:;
-    if (!((!((!(xs_)))))) goto next_316;
+    if ((!(xs_))) goto next_316;
     struct Token_IntIntTuple2Tuple2 x_ = xs_->head;
     struct Token_IntIntTuple2Tuple2List* xs_1 = xs_->tail;
     int app_ = f_.fun(f_.env, x_);
@@ -2275,33 +2120,31 @@
     return 0;
 }
 
-int fun_(struct Token_IntIntTuple2Tuple2 arg_31) {
-    struct Token_ token_1 = arg_31.t0;
-    int y_ = arg_31.t1.t0;
-    int x_1 = arg_31.t1.t1;
-    struct String call_132 = tokenToString_(token_1);
-    printf("%s (%d, %d)\n", call_132.str, y_, x_1);
-    int call_133 = 0;
+int fun_(struct Token_IntIntTuple2Tuple2 arg_13) {
+    struct Token_ token_1 = arg_13.t0;
+    int y_ = arg_13.t1.t0;
+    int x_1 = arg_13.t1.t1;
+    struct String call_131 = tokenToString_(token_1);
+    printf("%s (%d, %d)\n", call_131.str, y_, x_1);
+    int call_132 = 0;
     return 0;
 }
 
 int fun_1(void* env_, struct Token_IntIntTuple2Tuple2 arg_) {
-    int call_134 = fun_(arg_);
+    int call_133 = fun_(arg_);
     return 0;
 }
 
 int main() {
-    char call_19 = ((char)0);
-    char charNull_ = call_19;
-    struct String call_131 = fileReadAllText_((struct String){.str = "MiloneLang/Lexing.fs", .len = 20});
-    struct String source_ = call_131;
+    char call_134 = ((char)0);
+    char charNull_ = call_134;
+    struct String call_135 = fileReadAllText_((struct String){.str = "MiloneLang/Lexing.fs", .len = 20});
+    struct String source_ = call_135;
     void* box_ = (void*)malloc(sizeof(int));
     (*(((int*)box_))) = 0;
     void* env_1 = box_;
     struct Token_IntIntTuple2Tuple2UnitFun1 fun_2 = (struct Token_IntIntTuple2Tuple2UnitFun1){.fun = fun_1, .env = env_1};
-    struct CharTuple1 tuple_70;
-    tuple_70.t0 = charNull_;
-    struct Token_IntIntTuple2Tuple2List* call_135 = tokenize_(tuple_70, source_);
-    int call_136 = listIter_1(fun_2, call_135);
+    struct Token_IntIntTuple2Tuple2List* call_136 = tokenize_(charNull_, source_);
+    int call_137 = listIter_1(fun_2, call_136);
     return 0;
 }