--- conflicted
+++ resolved
@@ -395,19 +395,6 @@
 // HashTrie
 // -----------------------------------------------
 
-<<<<<<< HEAD
-let mapEmpty _: AssocMap<_, _> =
-  Map.empty
-
-let mapAdd key value map: AssocMap<_, _> =
-  Map.add key value map
-
-let mapRemove key map: AssocMap<_, _> =
-  Map.remove key map
-
-let mapTryFind key (map: AssocMap<_, _>) =
-  Map.tryFind key map
-=======
 let trieAdd (keyHash: int) key value trie =
   let rec go trie =
     match trie with
@@ -492,27 +479,24 @@
 
 let mapTryFind key ((trie, hash, cmp): AssocMap<_, _>) =
   trie |> trieTryFind cmp (hash key) key
->>>>>>> b314f77e
 
 let mapFind key map =
-  Map.find key map
+  match mapTryFind key map with
+  | Some value ->
+    value
+
+  | None ->
+    failwithf "mapFind: missing key (%A)" key
 
 let mapContainsKey key map =
-  Map.containsKey key map
+  match mapTryFind key map with
+  | Some _ ->
+    true
+
+  | None ->
+    false
 
 let mapFold folder state (map: AssocMap<_, _>) =
-<<<<<<< HEAD
-  Map.fold folder state map
-
-let mapMap f map: AssocMap<_, _> =
-  Map.map f map
-
-let mapToList (map: AssocMap<_, _>) =
-  Map.toList map
-
-let mapOfList _ assoc: AssocMap<_, _> =
-  Map.ofList assoc
-=======
   map |> mapToList |> assocFold folder state
 
 let mapMap f (trie, hash, cmp): AssocMap<_, _> =
@@ -631,7 +615,6 @@
 
   let trie = go trie
   trie, hash, cmp
->>>>>>> b314f77e
 
 // -----------------------------------------------
 // Int
