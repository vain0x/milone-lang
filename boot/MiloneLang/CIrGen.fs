--- conflicted
+++ resolved
@@ -372,17 +372,9 @@
 
     | _ ->
       CTy.Void, ctxAddErr ctx "Unknown type reference" noLoc // FIXME: source location
-<<<<<<< HEAD
-  | Ty.Con (TyCon.List, _)
-  | Ty.Con (TyCon.Fun, _)
-  | Ty.Error _ ->
-    eprintfn "Never %A" ty
-    CTy.Void, ctx
-=======
 
   |  _ ->
     CTy.Void, ctxAddErr ctx "error type" noLoc // FIXME: source location
->>>>>>> 7ca958c2
 
 let cirifyTys (tys, ctx) =
   stMap (fun (ty, ctx) -> cty ctx ty) (tys, ctx)
