/// Converts MIR to CIR.
///
/// CIR is a kind of abstract syntax tree of C.
///
/// Maps operations/primitives/types to C operations/functions/types.
/// Generates type declarations for lists/tuples/etc.
module rec MiloneLang.CIrGen

open MiloneLang.Types
open MiloneLang.Helpers

[<RequireQualifiedAccess>]
type TyInstance =
  | Declared
  | Defined

/// IR generation context.
[<RequireQualifiedAccess>]
type CirCtx =
  {
    Vars: Map<VarSerial, VarDef>
    VarUniqueNames: Map<VarSerial, Ident>
    TyEnv: Map<Ty, TyInstance * CTy>
    Tys: Map<TySerial, TyDef>
    TyUniqueNames: Map<Ty, Ident>
    Stmts: CStmt list
    Decls: CDecl list
    Logs: (Log * Loc) list
  }

let tupleField i = sprintf "t%d" i

/// Calculates tag type's name of union type.
let tagTyIdent tyIdent =
  sprintf "%sTag" tyIdent

let calculateVarUniqueNames vars =
  let groups = vars |> mapToList |> Seq.groupBy (fun (_, varDef) -> varDefToIdent varDef)
  groups |> Seq.collect (fun (ident, vars) ->
    vars |> Seq.mapi (fun i (serial, _) ->
      let ident = if i = 0 then sprintf "%s_" ident else sprintf "%s_%d" ident i
      (serial, ident)
  ))
  |> Map.ofSeq

let calculateTyUniqueNames tys =
  let groups = tys |> mapToList |> Seq.groupBy (fun (_, tyDef) -> tyDefToIdent tyDef)
  groups |> Seq.collect (fun (ident, tys) ->
    tys |> Seq.mapi (fun i (serial, _) ->
      let ident = if i = 0 then sprintf "%s_" ident else sprintf "%s_%d" ident i
      tyRef serial [], ident
  ))
  |> Map.ofSeq

let cirCtxFromMirCtx (mirCtx: Mir.MirCtx): CirCtx =
  let varNames = calculateVarUniqueNames mirCtx.Vars
  let tyNames = calculateTyUniqueNames mirCtx.Tys
  {
    Vars = mirCtx.Vars
    VarUniqueNames = varNames
    TyEnv = mapEmpty compare // FIXME: Write tyCmp
    Tys = mirCtx.Tys
    TyUniqueNames = tyNames
    Stmts = []
    Decls = []
    Logs = mirCtx.Logs
  }

let cirCtxAddErr (ctx: CirCtx) message loc =
  { ctx with Logs = (Log.Error message, loc) :: ctx.Logs }

let cirCtxNewBlock (ctx: CirCtx) =
  { ctx with Stmts = [] }

let cirCtxRollBack (bCtx: CirCtx) (dCtx: CirCtx) =
  { dCtx with Stmts = bCtx.Stmts }

let cirCtxAddStmt (ctx: CirCtx) stmt =
  { ctx with Stmts = stmt :: ctx.Stmts }

let cirCtxAddDecl (ctx: CirCtx) decl =
  { ctx with Decls = decl :: ctx.Decls }

let cirCtxAddFunIncomplete (ctx: CirCtx) sTy tTy =
  let funTy = tyFun sTy tTy
  match ctx.TyEnv |> mapTryFind funTy with
  | Some (_, ty) ->
    ty, ctx

  | None ->
    let ident, ctx = cirCtxUniqueTyName ctx funTy
    let funStructTy = CTy.Struct ident
    let ctx: CirCtx =
      { ctx with
          TyEnv = ctx.TyEnv |> mapAdd funTy (TyInstance.Declared, funStructTy)
      }
    funStructTy, ctx

let cirCtxAddFunDecl (ctx: CirCtx) sTy tTy =
  let funTy = tyFun sTy tTy
  match ctx.TyEnv |> mapTryFind funTy with
  | Some (TyInstance.Defined, ty) ->
    ty, ctx

  | _ ->
    let ident, ctx = cirCtxUniqueTyName ctx funTy
    let selfTy, ctx = cirCtxAddFunIncomplete ctx sTy tTy

    let envTy = CTy.Ptr CTy.Void
    let _, argTys, resultTy = tyToArgList funTy

    let argTys, ctx = (argTys, ctx) |> stMap (fun (ty, ctx) -> cirCtxConvertTyIncomplete ctx ty)
    let resultTy, ctx = cirGetCTy ctx resultTy

    let fields =
      [
        "fun", CTy.FunPtr (envTy :: argTys, resultTy)
        "env", envTy
      ]
    let ctx =
      { ctx with
          Decls = CDecl.Struct (ident, fields, []) :: ctx.Decls
          TyEnv = ctx.TyEnv |> mapAdd funTy (TyInstance.Defined, selfTy)
      }
    selfTy, ctx

let cirCtxAddListIncomplete (ctx: CirCtx) itemTy =
  let listTy = tyList itemTy
  match ctx.TyEnv |> mapTryFind listTy with
  | Some (_, ty) ->
    ty, ctx

  | None ->
    let ident, ctx = cirCtxUniqueTyName ctx listTy
    let selfTy = CTy.Ptr (CTy.Struct ident)
    let ctx = { ctx with TyEnv = ctx.TyEnv |> mapAdd listTy (TyInstance.Declared, selfTy) }
    selfTy, ctx

let cirCtxAddListDecl (ctx: CirCtx) itemTy =
  let listTy = tyList itemTy
  match ctx.TyEnv |> mapTryFind listTy with
  | Some (TyInstance.Defined, ty) ->
    ty, ctx

  | _ ->
    let ident, ctx = cirCtxUniqueTyName ctx listTy
    let selfTy, ctx = cirCtxAddListIncomplete ctx itemTy

    let itemTy, ctx = cirGetCTy ctx itemTy
    let fields =
      [
        "head", itemTy
        "tail", selfTy
      ]
    let ctx: CirCtx =
      { ctx with
          Decls = CDecl.Struct (ident, fields, []) :: ctx.Decls
          TyEnv = ctx.TyEnv |> mapAdd listTy (TyInstance.Defined, selfTy)
      }
    selfTy, ctx

let cirCtxAddTupleIncomplete (ctx: CirCtx) itemTys =
  let tupleTy = tyTuple itemTys
  match ctx.TyEnv |> mapTryFind tupleTy with
  | Some (_, ty) ->
    ty, ctx

  | None ->
    let tupleTyIdent, ctx = cirCtxUniqueTyName ctx tupleTy
    let selfTy = CTy.Struct tupleTyIdent
    let ctx = { ctx with TyEnv = ctx.TyEnv |> mapAdd tupleTy (TyInstance.Declared, selfTy) }
    selfTy, ctx

let cirCtxAddTupleDecl (ctx: CirCtx) itemTys =
  let tupleTy = tyTuple itemTys
  match ctx.TyEnv |> mapTryFind tupleTy with
  | Some (TyInstance.Defined, ty) ->
    ty, ctx

  | _ ->
    let tupleTyIdent, ctx = cirCtxUniqueTyName ctx tupleTy
    let selfTy, ctx = cirCtxAddTupleIncomplete ctx itemTys

    let rec go i itemTys =
      match itemTys with
      | [] ->
        []

      | itemTy :: itemTys ->
        let field = tupleField i, itemTy
        field :: go (i + 1) itemTys

    let itemTys, ctx = cirCtxGetCTys (itemTys, ctx)
    let fields = go 0 itemTys

    let tupleDecl = CDecl.Struct (tupleTyIdent, fields, [])
    let ctx: CirCtx =
      { ctx with
          Decls = tupleDecl :: ctx.Decls
          TyEnv = ctx.TyEnv |> mapAdd tupleTy (TyInstance.Defined, selfTy)
      }
    selfTy, ctx

let cirCtxAddUnionIncomplete (ctx: CirCtx) tySerial =
  let unionTyRef = tyRef tySerial []
  match ctx.TyEnv |> mapTryFind unionTyRef with
  | Some (_, ty) ->
    ty, ctx

  | None ->
    let unionTyIdent, ctx = cirCtxUniqueTyName ctx unionTyRef
    let selfTy = CTy.Struct unionTyIdent
    let ctx = { ctx with TyEnv = ctx.TyEnv |> mapAdd unionTyRef (TyInstance.Declared, selfTy) }
    selfTy, ctx

let cirCtxAddUnionDecl (ctx: CirCtx) tySerial variants =
  let unionTyRef = tyRef tySerial []
  match ctx.TyEnv |> mapTryFind unionTyRef with
  | Some (TyInstance.Defined, ty) ->
    ty, ctx

  | _ ->
    let unionTyIdent, ctx = cirCtxUniqueTyName ctx unionTyRef
    let selfTy, ctx = cirCtxAddUnionIncomplete ctx tySerial

    let tagTyIdent = tagTyIdent unionTyIdent
    let tagTy = CTy.Enum tagTyIdent

    let variants =
      variants |> listMap (fun variantSerial ->
        match ctx.Vars |> mapTryFind variantSerial with
        | Some (VarDef.Variant (ident, _, hasPayload, payloadTy, _, _)) ->
          ident, variantSerial, hasPayload, payloadTy
        | _ -> failwith "Never"
      )
    let tags =
      variants |> listMap (fun (_, serial, _, _) ->
        cirCtxUniqueName ctx serial)
    let variants, ctx =
      (variants, ctx) |> stFlatMap (fun ((_, serial, hasPayload, payloadTy), acc, ctx) ->
        if hasPayload then
          let payloadTy, ctx = cirCtxConvertTyIncomplete ctx payloadTy
          (cirCtxUniqueName ctx serial, CTy.Ptr payloadTy) :: acc, ctx
        else
          acc, ctx
      )

    let tagEnumDecl = CDecl.Enum (tagTyIdent, tags)
    let structDecl = CDecl.Struct (unionTyIdent, ["tag", tagTy], variants)
    let ctx =
      { ctx with
          Decls = structDecl :: tagEnumDecl :: ctx.Decls
          TyEnv = ctx.TyEnv |> mapAdd unionTyRef (TyInstance.Defined, selfTy)
      }
    selfTy, ctx

let cirCtxUniqueName (ctx: CirCtx) serial =
  match ctx.VarUniqueNames |> mapTryFind serial with
  | Some ident ->
    ident
  | None ->
    failwithf "Never: Unknown value-level identifier serial %d" serial

let cirCtxUniqueTyName (ctx: CirCtx) ty =
  let rec go ty (ctx: CirCtx) =
    match ctx.TyUniqueNames |> mapTryFind ty with
    | Some ident ->
      ident, ctx
    | None ->
      let ident, ctx =
        match ty with
        | Ty.Con (TyCon.Bool, _) -> "Bool", ctx
        | Ty.Con (TyCon.Int, _) -> "Int", ctx
        | Ty.Con (TyCon.Char, _) -> "Char", ctx
        | Ty.Con (TyCon.Str, _) -> "String", ctx
        | Ty.Meta _ // FIXME: Unresolved type variables are `obj` for now.
        | Ty.Con (TyCon.Obj, _) -> "Object", ctx
        | Ty.Con (TyCon.Fun, _) ->
          let arity, argTys, resultTy = tyToArgList ty
          let argTys, ctx = (argTys, ctx) |> stMap (fun (argTy, ctx) -> ctx |> go argTy)
          let resultTy, ctx = ctx |> go resultTy
          sprintf "%s%sFun%d" (argTys |> String.concat "") resultTy arity, ctx
        | Ty.Con (TyCon.List, [itemTy]) ->
          let itemTy, ctx = ctx |> go itemTy
          sprintf "%sList" itemTy, ctx
        | Ty.Con (TyCon.Tuple, []) ->
          "Unit", ctx
        | Ty.Con (TyCon.Tuple, itemTys) ->
          let len = itemTys |> listLength
          let itemTys, ctx = (itemTys, ctx) |> stMap (fun (itemTy, ctx) -> ctx |> go itemTy)
          sprintf "%s%s%d" (itemTys |> String.concat "") "Tuple" len, ctx
        | Ty.Con (TyCon.Ref serial, _) ->
          // FIXME: This occurs when recursive union types defined.
          failwithf "Never: Unknown type serial %d" serial
        | Ty.Con (TyCon.List, _)
        | Ty.Con (TyCon.Fun, _)
        | Ty.Error _ ->
<<<<<<< HEAD
          eprintfn "NEVER error type %A" ty
          sprintf "/* unknown ty %A */" ty, ctx
          // failwithf "Never %A" ty
      let ctx = { ctx with TyUniqueNames = ctx.TyUniqueNames |> Map.add ty ident }
=======
          failwithf "Never %A" ty
      let ctx = { ctx with TyUniqueNames = ctx.TyUniqueNames |> mapAdd ty ident }
>>>>>>> 767d6468
      ident, ctx
  go ty ctx

let cirCtxConvertTyIncomplete (ctx: CirCtx) (ty: Ty): CTy * CirCtx =
  match ty with
  | Ty.Con (TyCon.Bool, _)
  | Ty.Con (TyCon.Int, _)
  | Ty.Con (TyCon.Tuple, []) ->
    CTy.Int, ctx

  | Ty.Con (TyCon.Char, _) ->
    CTy.Char, ctx

  | Ty.Con (TyCon.Str, _) ->
    CTy.Struct "String", ctx

  | Ty.Meta _ // FIXME: Unresolved type variables are `obj` for now.
  | Ty.Con (TyCon.Obj, _) ->
    CTy.Ptr CTy.Void, ctx

  | Ty.Con (TyCon.Fun, [sTy; tTy]) ->
    cirCtxAddFunIncomplete ctx sTy tTy

  | Ty.Con (TyCon.List, [itemTy]) ->
    cirCtxAddListIncomplete ctx itemTy

  | Ty.Con (TyCon.Tuple, itemTys) ->
    cirCtxAddTupleIncomplete ctx itemTys

  | Ty.Con (TyCon.Ref serial, _) ->
    match ctx.Tys |> mapTryFind serial with
    | Some (TyDef.Union _) ->
      cirCtxAddUnionIncomplete ctx serial

    | _ ->
      CTy.Void, cirCtxAddErr ctx "Unknown type reference" noLoc // FIXME: source location

  | _ ->
    CTy.Void, cirCtxAddErr ctx "error type" noLoc // FIXME: source location

let cirGetCTy (ctx: CirCtx) (ty: Ty): CTy * CirCtx =
  match ty with
  | Ty.Con (TyCon.Bool, _)
  | Ty.Con (TyCon.Int, _)
  | Ty.Con (TyCon.Tuple, []) ->
    CTy.Int, ctx

  | Ty.Con (TyCon.Char, _) ->
    CTy.Char, ctx

  | Ty.Con (TyCon.Str, _) ->
    CTy.Struct "String", ctx

  | Ty.Meta _ // FIXME: Unresolved type variables are `obj` for now.
  | Ty.Con (TyCon.Obj, _) ->
    CTy.Ptr CTy.Void, ctx

  | Ty.Con (TyCon.Fun, [sTy; tTy]) ->
    cirCtxAddFunDecl ctx sTy tTy

  | Ty.Con (TyCon.List, [itemTy]) ->
    cirCtxAddListDecl ctx itemTy

  | Ty.Con (TyCon.Tuple, itemTys) ->
    cirCtxAddTupleDecl ctx itemTys

  | Ty.Con (TyCon.Ref serial, _) ->
    match ctx.Tys |> mapTryFind serial with
    | Some (TyDef.Union (_, variants, _)) ->
      cirCtxAddUnionDecl ctx serial variants

    | _ ->
      CTy.Void, cirCtxAddErr ctx "Unknown type reference" noLoc // FIXME: source location

  |  _ ->
    CTy.Void, cirCtxAddErr ctx "error type" noLoc // FIXME: source location

let cirCtxGetCTys (tys, ctx) =
  stMap (fun (ty, ctx) -> cirGetCTy ctx ty) (tys, ctx)

let cOpFrom op =
  match op with
  | MOp.Mul -> CBinOp.Mul
  | MOp.Div -> CBinOp.Div
  | MOp.Mod -> CBinOp.Mod
  | MOp.Add -> CBinOp.Add
  | MOp.Sub -> CBinOp.Sub
  | MOp.Eq -> CBinOp.Eq
  | MOp.Ne -> CBinOp.Ne
  | MOp.Lt -> CBinOp.Lt
  | MOp.Ge -> CBinOp.Ge
  | MOp.StrAdd
  | MOp.StrCmp
  | MOp.StrIndex -> failwith "Never"

/// `0`, `NULL`, or `(T) {}`
let genExprDefault ctx ty =
  match ty with
  | Ty.Con (TyCon.Tuple, [])
  | Ty.Con (TyCon.Bool, _)
  | Ty.Con (TyCon.Int, _) ->
    CExpr.Int 0, ctx
  | Ty.Meta _ // FIXME: Unresolved type variables are `obj` for now.
  | Ty.Con (TyCon.Char, _)
  | Ty.Con (TyCon.Obj, _)
  | Ty.Con (TyCon.List, _) ->
    CExpr.Ref "NULL", ctx
  | Ty.Con (TyCon.Str, _)
  | Ty.Con (TyCon.Fun, _)
  | Ty.Con (TyCon.Tuple, _)
  | Ty.Con (TyCon.Ref _, _) ->
    let ty, ctx = cirGetCTy ctx ty
    CExpr.Cast (CExpr.Default, ty), ctx
  | Ty.Error _ ->
    failwithf "Never %A" ty

let genExprProc ctx serial _ty _loc =
  let ident = cirCtxUniqueName ctx serial
  CExpr.Ref ident, ctx

let genExprVariant ctx serial ty =
  let ty, ctx = cirGetCTy ctx ty
  let tag = CExpr.Ref (cirCtxUniqueName ctx serial)
  CExpr.Init (["tag", tag], ty), ctx

let genExprBinAsCall ctx ident l r =
  let l, ctx = genExpr ctx l
  let r, ctx = genExpr ctx r
  let callExpr = CExpr.Call (CExpr.Ref ident, [l; r])
  callExpr, ctx

let genExprUniOp ctx op arg ty _ =
  let arg, ctx = genExpr ctx arg
  match op with
  | MUniOp.Not ->
    CExpr.Uni (CUniOp.Not, arg), ctx
  | MUniOp.StrPtr ->
    CExpr.Nav (arg, "str"), ctx
  | MUniOp.StrLen ->
    CExpr.Nav (arg, "len"), ctx
  | MUniOp.Unbox ->
    let valTy, ctx = cirGetCTy ctx ty
    let deref = CExpr.Uni (CUniOp.Deref, CExpr.Cast (arg, CTy.Ptr valTy))
    deref, ctx
  | MUniOp.Proj index ->
    CExpr.Proj (arg, index), ctx
  | MUniOp.Tag ->
    CExpr.Nav (arg, "tag"), ctx
  | MUniOp.GetVariant serial ->
    let _, ctx = cirGetCTy ctx ty
    CExpr.Uni (CUniOp.Deref, CExpr.Nav (arg, cirCtxUniqueName ctx serial)), ctx
  | MUniOp.ListIsEmpty ->
    CExpr.Uni (CUniOp.Not, arg), ctx
  | MUniOp.ListHead ->
    CExpr.Arrow (arg, "head"), ctx
  | MUniOp.ListTail ->
    CExpr.Arrow (arg, "tail"), ctx

let genExprBin ctx op l r =
  match op with
  | MOp.StrAdd ->
    genExprBinAsCall ctx "str_add" l r
  | MOp.StrCmp ->
    genExprBinAsCall ctx "str_cmp" l r
  | MOp.StrIndex ->
    let l, ctx = genExpr ctx l
    let r, ctx = genExpr ctx r
    CExpr.Index (CExpr.Nav (l, "str"), r), ctx
  | _ ->
    let l, ctx = genExpr ctx l
    let r, ctx = genExpr ctx r
    let opExpr = CExpr.Bin (cOpFrom op, l, r)
    opExpr, ctx

let genExprList ctx exprs =
  let rec go results ctx exprs =
    match exprs with
    | [] -> listRev results, ctx
    | expr :: exprs ->
      let result, ctx = genExpr ctx expr
      go (result :: results) ctx exprs
  go [] ctx exprs

let genExpr (ctx: CirCtx) (arg: MExpr): CExpr * CirCtx =
  match arg |> mxSugar with
  | MExpr.Lit (Lit.Int value, _) ->
    CExpr.Int value, ctx
  | MExpr.Lit (Lit.Char value, _) ->
    CExpr.Char value, ctx
  | MExpr.Lit (Lit.Str value, _) ->
    CExpr.StrObj value, ctx
  | MExpr.Lit (Lit.Bool false, _) ->
    CExpr.Int 0, ctx
  | MExpr.Lit (Lit.Bool true, _) ->
    CExpr.Int 1, ctx
  | MExpr.Default (ty, _) ->
    genExprDefault ctx ty
  | MExpr.Ref (serial, _, _) ->
    CExpr.Ref (cirCtxUniqueName ctx serial), ctx
  | MExpr.Proc (serial, ty, loc) ->
    genExprProc ctx serial ty loc
  | MExpr.Variant (_, serial, ty, _) ->
    genExprVariant ctx serial ty
  | MExpr.Uni (op, arg, ty, loc) ->
    genExprUniOp ctx op arg ty loc
  | MExpr.Bin (op, l, r, _, _) ->
    genExprBin ctx op l r

let genExprCallPrintfn ctx format args =
  // Insert implicit cast from str to str ptr.
  let rec go acc ctx args =
    match args with
    | [] ->
      listRev acc, ctx
    | MExpr.Lit (Lit.Str value, _) :: args ->
      go (CExpr.StrRaw value :: acc) ctx args
    | arg :: args when mexprToTy arg = tyStr ->
      let arg, ctx = genExpr ctx arg
      let acc = CExpr.Nav (arg, "str") :: acc
      go acc ctx args
    | arg :: args ->
      let arg, ctx = genExpr ctx arg
      go (arg :: acc) ctx args

  let args, ctx = go [] ctx args
  let format = CExpr.StrRaw (format + "\n")
  let expr = CStmt.Expr (CExpr.Call (CExpr.Ref "printf", format :: args))
  let ctx = cirCtxAddStmt ctx expr
  genExprDefault ctx tyUnit

let genExprCallInt arg argTy ctx =
  let arg, ctx = genExpr ctx arg
  match argTy with
  | Ty.Con (TyCon.Int, _) ->
    arg, ctx
  | Ty.Con (TyCon.Char,_) ->
    CExpr.Cast (arg, CTy.Int), ctx
  | Ty.Con (TyCon.Str, _) ->
    CExpr.Call (CExpr.Ref "str_to_int", [arg]), ctx
  | _ ->
    failwith "Never: Type Error `int`"

let genExprCallString arg argTy ctx =
  let arg, ctx = genExpr ctx arg
  match argTy with
  | Ty.Con (TyCon.Int, _) ->
    CExpr.Call (CExpr.Ref "str_of_int", [arg]), ctx
  | Ty.Con (TyCon.Char, _) ->
    CExpr.Call (CExpr.Ref "str_of_char", [arg]), ctx
  | Ty.Con (TyCon.Str, _) ->
    arg, ctx
  | _ ->
    failwith "Never: Type Error `int`"

let genExprCallPrim ctx prim args primTy resultTy loc =
  match prim, args, primTy with
  | HPrim.NativeFun (nativeFunIdent, _), _, _ ->
    let args, ctx = genExprList ctx args
    CExpr.Call (CExpr.Ref nativeFunIdent, args), ctx

  | HPrim.Printfn, (MExpr.Lit (Lit.Str format, _)) :: args, _ ->
    genExprCallPrintfn ctx format args

  | HPrim.Assert, _, _ ->
    let callee = CExpr.Ref "milone_assert"
    let args, ctx = genExprList ctx args
    // Embed the source location information.
    let args =
      let y, x = loc
      listAppend args [CExpr.Int y; CExpr.Int x]
    let assertCall = CExpr.Call (callee, args)
    let ctx = cirCtxAddStmt ctx (CStmt.Expr assertCall)
    genExprDefault ctx resultTy

  | HPrim.StrGetSlice, _, _ ->
    let callee = CExpr.Ref "str_get_slice"
    let args, ctx = genExprList ctx args
    CExpr.Call (callee, args), ctx

  | HPrim.Char, [arg], _ ->
    let arg, ctx = genExpr ctx arg
    CExpr.Cast (arg, CTy.Char), ctx

  | HPrim.Int, [arg], Ty.Con (TyCon.Fun, [argTy; _]) ->
    genExprCallInt arg argTy ctx

  | HPrim.String, [arg], Ty.Con (TyCon.Fun, [argTy; _]) ->
    genExprCallString arg argTy ctx

  | _ ->
    failwithf "Invalid call to primitive %A" (prim, args, primTy, resultTy)

let genExprCallProc ctx callee args ty =
  match callee, args with
  | _ ->
    let callee, ctx = genExpr ctx callee
    let args, ctx = genExprList ctx args
    CExpr.Call (callee, args), ctx

let genExprCallClosure ctx callee args =
  let callee, ctx = genExpr ctx callee
  let args, ctx = genExprList ctx args
  let funPtr = CExpr.Nav (callee, "fun")
  let envArg = CExpr.Nav (callee, "env")
  CExpr.Call (funPtr, envArg :: args), ctx

let genInitExprCore ctx serial expr ty =
  let ident = cirCtxUniqueName ctx serial
  let cty, ctx = cirGetCTy ctx ty
  cirCtxAddStmt ctx (CStmt.Let (ident, expr, cty))

let genInitClosure ctx serial funSerial envSerial ty =
  let ident = cirCtxUniqueName ctx serial
  let ty, ctx = cirGetCTy ctx ty
  let fields =
    [
      "fun", CExpr.Ref (cirCtxUniqueName ctx funSerial)
      "env", CExpr.Ref (cirCtxUniqueName ctx envSerial)
    ]
  let initExpr = CExpr.Init (fields, ty)
  cirCtxAddStmt ctx (CStmt.Let (ident, Some initExpr, ty))

let genInitBox ctx serial arg =
  let argTy, ctx = cirGetCTy ctx (mexprToTy arg)
  let arg, ctx = genExpr ctx arg

  // void* p = (void*)malloc(sizeof T);
  let temp = cirCtxUniqueName ctx serial
  let ctx = cirCtxAddStmt ctx (CStmt.LetAlloc (temp, CTy.Ptr argTy, CTy.Ptr CTy.Void))

  // *(T*)p = t;
  let left = CExpr.Uni (CUniOp.Deref, CExpr.Cast (CExpr.Ref temp, CTy.Ptr argTy))
  let ctx = cirCtxAddStmt ctx (CStmt.Set (left, arg))

  ctx

let genInitIndirect ctx serial payload ty =
  let varName = cirCtxUniqueName ctx serial
  let payloadTy, ctx = cirGetCTy ctx ty
  let ptrTy = CTy.Ptr payloadTy

  let payload, ctx = genExpr ctx payload

  // T* p = (T*)malloc(sizeof T);
  let ctx = cirCtxAddStmt ctx (CStmt.LetAlloc (varName, ptrTy, ptrTy))

  // *(T*)p = t;
  let left = CExpr.Uni (CUniOp.Deref, CExpr.Cast (CExpr.Ref varName, ptrTy))
  let ctx = cirCtxAddStmt ctx (CStmt.Set (left, payload))

  ctx

let genInitCons ctx serial head tail listTy =
  let temp = cirCtxUniqueName ctx serial
  let listTy, ctx = cirGetCTy ctx listTy
  let ctx = cirCtxAddStmt ctx (CStmt.LetAlloc (temp, listTy, listTy))

  // head
  let head, ctx = genExpr ctx head
  let stmt = CStmt.Set (CExpr.Arrow (CExpr.Ref temp, "head"), head)
  let ctx = cirCtxAddStmt ctx stmt

  // tail
  let tail, ctx = genExpr ctx tail
  let stmt = CStmt.Set (CExpr.Arrow (CExpr.Ref temp, "tail"), tail)
  let ctx = cirCtxAddStmt ctx stmt

  ctx

let genInitTuple ctx serial items tupleTy =
  let ident = cirCtxUniqueName ctx serial
  let tupleTy, ctx = cirGetCTy ctx tupleTy
  let ctx = cirCtxAddStmt ctx (CStmt.Let (ident, None, tupleTy))
  let rec go ctx i items =
    match items with
    | [] ->
      ctx
    | item :: items ->
      let left = CExpr.Nav (CExpr.Ref ident, tupleField i)
      let item, ctx = genExpr ctx item
      let stmt = CStmt.Set (left, item)
      let ctx = cirCtxAddStmt ctx stmt
      go ctx (i + 1) items
  go ctx 0 items

let genInitVariant ctx varSerial variantSerial payloadSerial unionTy =
  let temp = cirCtxUniqueName ctx varSerial
  let unionTy, ctx = cirGetCTy ctx unionTy
  let variantName = cirCtxUniqueName ctx variantSerial
  let payloadExpr = CExpr.Ref (cirCtxUniqueName ctx payloadSerial)
  let fields =
    [
      "tag", CExpr.Ref (cirCtxUniqueName ctx variantSerial)
      variantName, payloadExpr
    ]
  let init = CExpr.Init (fields, unionTy)
  let ctx = cirCtxAddStmt ctx (CStmt.Let (temp, Some init, unionTy))
  ctx

let genStmtLetVal ctx serial init ty loc =
  match init with
  | MInit.UnInit ->
    genInitExprCore ctx serial None ty
  | MInit.Expr expr ->
    let expr, ctx = genExpr ctx expr
    genInitExprCore ctx serial (Some expr) ty
  | MInit.CallPrim (prim, args, calleeTy) ->
    let expr, ctx = genExprCallPrim ctx prim args calleeTy ty loc
    genInitExprCore ctx serial (Some expr) ty
  | MInit.CallProc (callee, args, _) ->
    let expr, ctx = genExprCallProc ctx callee args ty
    genInitExprCore ctx serial (Some expr) ty
  | MInit.CallClosure (callee, args) ->
    let expr, ctx = genExprCallClosure ctx callee args
    genInitExprCore ctx serial (Some expr) ty
  | MInit.Closure (funSerial, envSerial) ->
    genInitClosure ctx serial funSerial envSerial ty
  | MInit.Box arg ->
    genInitBox ctx serial arg
  | MInit.Indirect payload ->
    genInitIndirect ctx serial payload ty
  | MInit.Cons (head, tail) ->
    genInitCons ctx serial head tail ty
  | MInit.Tuple items ->
    genInitTuple ctx serial items ty
  | MInit.Variant (variantSerial, payloadSerial) ->
    genInitVariant ctx serial variantSerial payloadSerial ty

let genStmtDo ctx expr =
  let expr, ctx = genExpr ctx expr
  cirCtxAddStmt ctx (CStmt.Expr expr)

let genStmtSet ctx serial right =
  let right, ctx = genExpr ctx right
  let ident = cirCtxUniqueName ctx serial
  let left = CExpr.Ref (ident)
  cirCtxAddStmt ctx (CStmt.Set (left, right))

let genStmtReturn ctx expr =
  let expr, ctx = genExpr ctx expr
  cirCtxAddStmt ctx (CStmt.Return (Some expr))

let genStmt ctx stmt =
  match stmt with
  | MStmt.Do (expr, _) ->
    genStmtDo ctx expr
  | MStmt.LetVal (serial, init, ty, loc) ->
    genStmtLetVal ctx serial init ty loc
  | MStmt.Set (serial, right, _) ->
    genStmtSet ctx serial right
  | MStmt.Return (expr, _) ->
    genStmtReturn ctx expr
  | MStmt.Label (label, _) ->
    cirCtxAddStmt ctx (CStmt.Label label)
  | MStmt.Goto (label, _) ->
    cirCtxAddStmt ctx (CStmt.Goto label)
  | MStmt.GotoIf (pred, label, _) ->
    let pred, ctx = genExpr ctx pred
    cirCtxAddStmt ctx (CStmt.GotoIf (pred, label))
  | MStmt.Exit (arg, _) ->
    let arg, ctx = genExpr ctx arg
    cirCtxAddStmt ctx (CStmt.Expr (CExpr.Call (CExpr.Ref "exit", [arg])))
  | MStmt.Proc _ ->
    ctx

let genBlock (ctx: CirCtx) (stmts: MStmt list) =
  let bodyCtx = genStmts (cirCtxNewBlock ctx) stmts
  let stmts = bodyCtx.Stmts
  let ctx = cirCtxRollBack ctx bodyCtx
  listRev stmts, ctx

let genStmts (ctx: CirCtx) (stmts: MStmt list): CirCtx =
  let rec go ctx stmts =
    match stmts with
    | [] -> ctx
    | stmt :: stmts ->
      let ctx = genStmt ctx stmt
      go ctx stmts
  go ctx stmts

let genDecls (ctx: CirCtx) decls =
  match decls with
  | [] ->
    ctx
  | MDecl.Proc (procDecl, _) :: decls ->
    let ident, args =
      if procDecl.Main
      then "main", []
      else cirCtxUniqueName ctx procDecl.Callee, procDecl.Args
    let rec go acc ctx args =
      match args with
      | [] ->
        listRev acc, ctx
      | (arg, ty, _) :: args ->
        let ident = cirCtxUniqueName ctx arg
        let cty, ctx = cirGetCTy ctx ty
        go ((ident, cty) :: acc) ctx args
    let args, ctx = go [] ctx args
    let body, ctx = genBlock ctx procDecl.Body
    let resultTy, ctx = cirGetCTy ctx procDecl.ResultTy
    let funDecl = CDecl.Fun (ident, args, resultTy, body)
    let ctx = cirCtxAddDecl ctx funDecl
    genDecls ctx decls

let genLogs (ctx: CirCtx) =
  let rec go (ctx: CirCtx) logs =
    match logs with
    | [] ->
      ctx
    | (log, loc) :: logs ->
      let y, _ = loc
      let msg = log |> logToString loc
      let ctx = cirCtxAddDecl ctx (CDecl.ErrDir (msg, 1 + y))
      go ctx logs

  let logs = ctx.Logs |> listRev
  let ctx = go ctx logs
  let success = logs |> listIsEmpty
  success, ctx

let gen (decls, mirCtx: Mir.MirCtx): CDecl list * bool =
  let ctx = cirCtxFromMirCtx mirCtx
  let ctx = genDecls ctx decls
  let success, ctx = genLogs ctx
  let decls = ctx.Decls |> listRev
  decls, success<|MERGE_RESOLUTION|>--- conflicted
+++ resolved
@@ -295,15 +295,10 @@
         | Ty.Con (TyCon.List, _)
         | Ty.Con (TyCon.Fun, _)
         | Ty.Error _ ->
-<<<<<<< HEAD
           eprintfn "NEVER error type %A" ty
           sprintf "/* unknown ty %A */" ty, ctx
           // failwithf "Never %A" ty
-      let ctx = { ctx with TyUniqueNames = ctx.TyUniqueNames |> Map.add ty ident }
-=======
-          failwithf "Never %A" ty
       let ctx = { ctx with TyUniqueNames = ctx.TyUniqueNames |> mapAdd ty ident }
->>>>>>> 767d6468
       ident, ctx
   go ty ctx
 
