/// Converts MIR to CIR.
///
/// CIR is a kind of abstract syntax tree of C.
///
/// Maps operations/primitives/types to C operations/functions/types.
/// Generates type declarations for lists/tuples/etc.
module rec MiloneLang.CIrGen

open MiloneLang.Records
open MiloneLang.Types
open MiloneLang.Helpers

let tupleField i = sprintf "t%d" i

/// Calculates tag type's name of union type.
let tagTyIdent tyIdent =
  sprintf "%sTag" tyIdent

let calculateVarUniqueNames vars =
  let groups = vars |> mapToList |> Seq.groupBy (fun (_, varDef) -> varDefToIdent varDef)
  groups |> Seq.collect (fun (ident, vars) ->
    vars |> Seq.mapi (fun i (serial, _) ->
      let ident = if i = 0 then sprintf "%s_" ident else sprintf "%s_%d" ident i
      (serial, ident)
  ))
  |> Seq.toList
  |> mapOfList (intHash, intCmp)

let calculateTyUniqueNames tys =
  let groups = tys |> mapToList |> Seq.groupBy (fun (_, tyDef) -> tyDefToIdent tyDef)
  groups |> Seq.collect (fun (ident, tys) ->
    tys |> Seq.mapi (fun i (serial, _) ->
      let ident = if i = 0 then sprintf "%s_" ident else sprintf "%s_%d" ident i
      tyRef serial [], ident
  ))
  |> Seq.toList
  |> mapOfList (tyToHash, tyCmp)

let cirCtxFromMirCtx (mirCtx: MirCtx): CirCtx =
  let varNames = calculateVarUniqueNames (mirCtx |> mirCtxGetVars)
  let tyNames = calculateTyUniqueNames (mirCtx |> mirCtxGetTys)
  CirCtx (
    mirCtx |> mirCtxGetVars,
    varNames,
    mapEmpty (tyToHash, tyCmp),
    mirCtx |> mirCtxGetTys,
    tyNames,
    [],
    [],
    mirCtx |> mirCtxGetLogs
  )

let cirCtxAddErr (ctx: CirCtx) message loc =
  ctx |> cirCtxWithLogs ((Log.Error message, loc) :: (ctx |> cirCtxGetLogs))

let cirCtxNewBlock (ctx: CirCtx) =
  ctx |> cirCtxWithStmts []

let cirCtxRollBack (bCtx: CirCtx) (dCtx: CirCtx) =
  dCtx |> cirCtxWithStmts (bCtx |> cirCtxGetStmts)

let cirCtxAddStmt (ctx: CirCtx) stmt =
  ctx |> cirCtxWithStmts (stmt :: (ctx |> cirCtxGetStmts))

let cirCtxAddDecl (ctx: CirCtx) decl =
  ctx |> cirCtxWithDecls (decl :: (ctx |> cirCtxGetDecls))

let cirCtxAddFunIncomplete (ctx: CirCtx) sTy tTy =
  let funTy = tyFun sTy tTy
  match ctx |> cirCtxGetTyEnv |> mapTryFind funTy with
  | Some (_, ty) ->
    ty, ctx

  | None ->
    let ident, ctx = cirCtxUniqueTyName ctx funTy
    let funStructTy = CTy.Struct ident
    let ctx = ctx |> cirCtxWithTyEnv (ctx |> cirCtxGetTyEnv |> mapAdd funTy (TyInstance.Declared, funStructTy))
    funStructTy, ctx

let cirCtxAddFunDecl (ctx: CirCtx) sTy tTy =
  let funTy = tyFun sTy tTy
  match ctx |> cirCtxGetTyEnv |> mapTryFind funTy with
  | Some (TyInstance.Defined, ty) ->
    ty, ctx

  | _ ->
    let ident, ctx = cirCtxUniqueTyName ctx funTy
    let selfTy, ctx = cirCtxAddFunIncomplete ctx sTy tTy

    let envTy = CTy.Ptr CTy.Void
    let _, argTys, resultTy = tyToArgList funTy

    let argTys, ctx = (argTys, ctx) |> stMap (fun (ty, ctx) -> cirCtxConvertTyIncomplete ctx ty)
    let resultTy, ctx = cirGetCTy ctx resultTy

    let fields =
      [
        "fun", CTy.FunPtr (envTy :: argTys, resultTy)
        "env", envTy
      ]
    let ctx =
      ctx
      |> cirCtxWithDecls (CDecl.Struct (ident, fields, []) :: (ctx |> cirCtxGetDecls))
      |> cirCtxWithTyEnv (ctx |> cirCtxGetTyEnv |> mapAdd funTy (TyInstance.Defined, selfTy))
    selfTy, ctx

let cirCtxAddListIncomplete (ctx: CirCtx) itemTy =
  let listTy = tyList itemTy
  match ctx |> cirCtxGetTyEnv |> mapTryFind listTy with
  | Some (_, ty) ->
    ty, ctx

  | None ->
    let ident, ctx = cirCtxUniqueTyName ctx listTy
    let selfTy = CTy.Ptr (CTy.Struct ident)
    let ctx = ctx |> cirCtxWithTyEnv (ctx |> cirCtxGetTyEnv |> mapAdd listTy (TyInstance.Declared, selfTy))
    selfTy, ctx

let cirCtxAddListDecl (ctx: CirCtx) itemTy =
  let listTy = tyList itemTy
  match ctx |> cirCtxGetTyEnv |> mapTryFind listTy with
  | Some (TyInstance.Defined, ty) ->
    ty, ctx

  | _ ->
    let ident, ctx = cirCtxUniqueTyName ctx listTy
    let selfTy, ctx = cirCtxAddListIncomplete ctx itemTy

    let itemTy, ctx = cirGetCTy ctx itemTy
    let fields =
      [
        "head", itemTy
        "tail", selfTy
      ]
    let ctx: CirCtx =
      ctx
      |> cirCtxWithDecls (CDecl.Struct (ident, fields, []) :: (ctx |> cirCtxGetDecls))
      |> cirCtxWithTyEnv (ctx |> cirCtxGetTyEnv |> mapAdd listTy (TyInstance.Defined, selfTy))
    selfTy, ctx

let cirCtxAddTupleIncomplete (ctx: CirCtx) itemTys =
  let tupleTy = tyTuple itemTys
  match ctx |> cirCtxGetTyEnv |> mapTryFind tupleTy with
  | Some (_, ty) ->
    ty, ctx

  | None ->
    let tupleTyIdent, ctx = cirCtxUniqueTyName ctx tupleTy
    let selfTy = CTy.Struct tupleTyIdent
    let ctx = ctx |> cirCtxWithTyEnv (ctx |> cirCtxGetTyEnv |> mapAdd tupleTy (TyInstance.Declared, selfTy))
    selfTy, ctx

let cirCtxAddTupleDecl (ctx: CirCtx) itemTys =
  let tupleTy = tyTuple itemTys
  match ctx |> cirCtxGetTyEnv |> mapTryFind tupleTy with
  | Some (TyInstance.Defined, ty) ->
    ty, ctx

  | _ ->
    let tupleTyIdent, ctx = cirCtxUniqueTyName ctx tupleTy
    let selfTy, ctx = cirCtxAddTupleIncomplete ctx itemTys

    let rec go i itemTys =
      match itemTys with
      | [] ->
        []

      | itemTy :: itemTys ->
        let field = tupleField i, itemTy
        field :: go (i + 1) itemTys

    let itemTys, ctx = cirCtxGetCTys (itemTys, ctx)
    let fields = go 0 itemTys

    let tupleDecl = CDecl.Struct (tupleTyIdent, fields, [])
    let ctx: CirCtx =
      ctx
      |> cirCtxWithDecls (tupleDecl :: (ctx |> cirCtxGetDecls))
      |> cirCtxWithTyEnv (ctx |> cirCtxGetTyEnv |> mapAdd tupleTy (TyInstance.Defined, selfTy))
    selfTy, ctx

let cirCtxAddUnionIncomplete (ctx: CirCtx) tySerial =
  let unionTyRef = tyRef tySerial []
  match ctx |> cirCtxGetTyEnv |> mapTryFind unionTyRef with
  | Some (_, ty) ->
    ty, ctx

  | None ->
    let unionTyIdent, ctx = cirCtxUniqueTyName ctx unionTyRef
    let selfTy = CTy.Struct unionTyIdent
    let ctx = ctx |> cirCtxWithTyEnv (ctx |> cirCtxGetTyEnv |> mapAdd unionTyRef (TyInstance.Declared, selfTy))
    selfTy, ctx

let cirCtxAddUnionDecl (ctx: CirCtx) tySerial variants =
  let unionTyRef = tyRef tySerial []
  match ctx |> cirCtxGetTyEnv |> mapTryFind unionTyRef with
  | Some (TyInstance.Defined, ty) ->
    ty, ctx

  | _ ->
    let unionTyIdent, ctx = cirCtxUniqueTyName ctx unionTyRef
    let selfTy, ctx = cirCtxAddUnionIncomplete ctx tySerial

    let tagTyIdent = tagTyIdent unionTyIdent
    let tagTy = CTy.Enum tagTyIdent

    let variants =
      variants |> listMap (fun variantSerial ->
        match ctx |> cirCtxGetVars |> mapTryFind variantSerial with
        | Some (VarDef.Variant (ident, _, hasPayload, payloadTy, _, _)) ->
          ident, variantSerial, hasPayload, payloadTy
        | _ -> failwith "Never"
      )
    let tags =
      variants |> listMap (fun (_, serial, _, _) ->
        cirCtxUniqueName ctx serial)
    let variants, ctx =
      (variants, ctx) |> stFlatMap (fun ((_, serial, hasPayload, payloadTy), acc, ctx) ->
        if hasPayload then
          let payloadTy, ctx = cirCtxConvertTyIncomplete ctx payloadTy
          (cirCtxUniqueName ctx serial, CTy.Ptr payloadTy) :: acc, ctx
        else
          acc, ctx
      )

    let tagEnumDecl = CDecl.Enum (tagTyIdent, tags)
    let structDecl = CDecl.Struct (unionTyIdent, ["tag", tagTy], variants)
    let ctx =
      ctx
      |> cirCtxWithDecls (structDecl :: tagEnumDecl :: (ctx |> cirCtxGetDecls))
      |> cirCtxWithTyEnv (ctx |> cirCtxGetTyEnv |> mapAdd unionTyRef (TyInstance.Defined, selfTy))
    selfTy, ctx

let cirCtxUniqueName (ctx: CirCtx) serial =
  match ctx |> cirCtxGetVarUniqueNames |> mapTryFind serial with
  | Some ident ->
    ident
  | None ->
    failwithf "Never: Unknown value-level identifier serial %d" serial

let cirCtxUniqueTyName (ctx: CirCtx) ty =
  let rec go ty (ctx: CirCtx) =
    match ctx |> cirCtxGetTyUniqueNames |> mapTryFind ty with
    | Some ident ->
      ident, ctx
    | None ->
      let ident, ctx =
        match ty with
        | Ty.Con (TyCon.Bool, _) -> "Bool", ctx
        | Ty.Con (TyCon.Int, _) -> "Int", ctx
        | Ty.Con (TyCon.Char, _) -> "Char", ctx
        | Ty.Con (TyCon.Str, _) -> "String", ctx
        | Ty.Meta _ // FIXME: Unresolved type variables are `obj` for now.
        | Ty.Con (TyCon.Obj, _) -> "Object", ctx
        | Ty.Con (TyCon.Fun, _) ->
          let arity, argTys, resultTy = tyToArgList ty
          let argTys, ctx = (argTys, ctx) |> stMap (fun (argTy, ctx) -> ctx |> go argTy)
          let resultTy, ctx = ctx |> go resultTy
          sprintf "%s%sFun%d" (argTys |> String.concat "") resultTy arity, ctx
        | Ty.Con (TyCon.List, [itemTy]) ->
          let itemTy, ctx = ctx |> go itemTy
          sprintf "%sList" itemTy, ctx
        | Ty.Con (TyCon.Tuple, []) ->
          "Unit", ctx
        | Ty.Con (TyCon.Tuple, itemTys) ->
          let len = itemTys |> listLength
          let itemTys, ctx = (itemTys, ctx) |> stMap (fun (itemTy, ctx) -> ctx |> go itemTy)
          sprintf "%s%s%d" (itemTys |> String.concat "") "Tuple" len, ctx
        | Ty.Con (TyCon.Ref serial, _) ->
          // FIXME: This occurs when recursive union types defined.
          failwithf "Never: Unknown type serial %d" serial
        | Ty.Con (TyCon.List, _)
        | Ty.Con (TyCon.Fun, _)
        | Ty.Error _ ->
<<<<<<< HEAD
          eprintfn "NEVER error type %A" ty
          sprintf "/* unknown ty %A */" ty, ctx
          // failwithf "Never %A" ty
      let ctx = { ctx with TyUniqueNames = ctx.TyUniqueNames |> mapAdd ty ident }
=======
          failwithf "Never %A" ty
      let ctx = ctx |> cirCtxWithTyUniqueNames (ctx |> cirCtxGetTyUniqueNames |> mapAdd ty ident)
>>>>>>> b314f77e
      ident, ctx
  go ty ctx

let cirCtxConvertTyIncomplete (ctx: CirCtx) (ty: Ty): CTy * CirCtx =
  match ty with
  | Ty.Con (TyCon.Bool, _)
  | Ty.Con (TyCon.Int, _)
  | Ty.Con (TyCon.Tuple, []) ->
    CTy.Int, ctx

  | Ty.Con (TyCon.Char, _) ->
    CTy.Char, ctx

  | Ty.Con (TyCon.Str, _) ->
    CTy.Struct "String", ctx

  | Ty.Meta _ // FIXME: Unresolved type variables are `obj` for now.
  | Ty.Con (TyCon.Obj, _) ->
    CTy.Ptr CTy.Void, ctx

  | Ty.Con (TyCon.Fun, [sTy; tTy]) ->
    cirCtxAddFunIncomplete ctx sTy tTy

  | Ty.Con (TyCon.List, [itemTy]) ->
    cirCtxAddListIncomplete ctx itemTy

  | Ty.Con (TyCon.Tuple, itemTys) ->
    cirCtxAddTupleIncomplete ctx itemTys

  | Ty.Con (TyCon.Ref serial, _) ->
    match ctx |> cirCtxGetTys |> mapTryFind serial with
    | Some (TyDef.Union _) ->
      cirCtxAddUnionIncomplete ctx serial

    | _ ->
      CTy.Void, cirCtxAddErr ctx "Unknown type reference" noLoc // FIXME: source location

  | _ ->
    CTy.Void, cirCtxAddErr ctx "error type" noLoc // FIXME: source location

let cirGetCTy (ctx: CirCtx) (ty: Ty): CTy * CirCtx =
  match ty with
  | Ty.Con (TyCon.Bool, _)
  | Ty.Con (TyCon.Int, _)
  | Ty.Con (TyCon.Tuple, []) ->
    CTy.Int, ctx

  | Ty.Con (TyCon.Char, _) ->
    CTy.Char, ctx

  | Ty.Con (TyCon.Str, _) ->
    CTy.Struct "String", ctx

  | Ty.Meta _ // FIXME: Unresolved type variables are `obj` for now.
  | Ty.Con (TyCon.Obj, _) ->
    CTy.Ptr CTy.Void, ctx

  | Ty.Con (TyCon.Fun, [sTy; tTy]) ->
    cirCtxAddFunDecl ctx sTy tTy

  | Ty.Con (TyCon.List, [itemTy]) ->
    cirCtxAddListDecl ctx itemTy

  | Ty.Con (TyCon.Tuple, itemTys) ->
    cirCtxAddTupleDecl ctx itemTys

  | Ty.Con (TyCon.Ref serial, _) ->
    match ctx |> cirCtxGetTys |> mapTryFind serial with
    | Some (TyDef.Union (_, variants, _)) ->
      cirCtxAddUnionDecl ctx serial variants

    | _ ->
      CTy.Void, cirCtxAddErr ctx "Unknown type reference" noLoc // FIXME: source location

  |  _ ->
    CTy.Void, cirCtxAddErr ctx "error type" noLoc // FIXME: source location

let cirCtxGetCTys (tys, ctx) =
  stMap (fun (ty, ctx) -> cirGetCTy ctx ty) (tys, ctx)

let cOpFrom op =
  match op with
  | MOp.Mul -> CBinOp.Mul
  | MOp.Div -> CBinOp.Div
  | MOp.Mod -> CBinOp.Mod
  | MOp.Add -> CBinOp.Add
  | MOp.Sub -> CBinOp.Sub
  | MOp.Eq -> CBinOp.Eq
  | MOp.Ne -> CBinOp.Ne
  | MOp.Lt -> CBinOp.Lt
  | MOp.Ge -> CBinOp.Ge
  | MOp.StrAdd
  | MOp.StrCmp
  | MOp.StrIndex -> failwith "Never"

/// `0`, `NULL`, or `(T) {}`
let genExprDefault ctx ty =
  match ty with
  | Ty.Con (TyCon.Tuple, [])
  | Ty.Con (TyCon.Bool, _)
  | Ty.Con (TyCon.Int, _) ->
    CExpr.Int 0, ctx
  | Ty.Meta _ // FIXME: Unresolved type variables are `obj` for now.
  | Ty.Con (TyCon.Char, _)
  | Ty.Con (TyCon.Obj, _)
  | Ty.Con (TyCon.List, _) ->
    CExpr.Ref "NULL", ctx
  | Ty.Con (TyCon.Str, _)
  | Ty.Con (TyCon.Fun, _)
  | Ty.Con (TyCon.Tuple, _)
  | Ty.Con (TyCon.Ref _, _) ->
    let ty, ctx = cirGetCTy ctx ty
    CExpr.Cast (CExpr.Default, ty), ctx
  | Ty.Error _ ->
    failwithf "Never %A" ty

let genExprProc ctx serial _ty _loc =
  let ident = cirCtxUniqueName ctx serial
  CExpr.Ref ident, ctx

let genExprVariant ctx serial ty =
  let ty, ctx = cirGetCTy ctx ty
  let tag = CExpr.Ref (cirCtxUniqueName ctx serial)
  CExpr.Init (["tag", tag], ty), ctx

let genExprBinAsCall ctx ident l r =
  let l, ctx = genExpr ctx l
  let r, ctx = genExpr ctx r
  let callExpr = CExpr.Call (CExpr.Ref ident, [l; r])
  callExpr, ctx

let genExprUniOp ctx op arg ty _ =
  let arg, ctx = genExpr ctx arg
  match op with
  | MUniOp.Not ->
    CExpr.Uni (CUniOp.Not, arg), ctx
  | MUniOp.StrPtr ->
    CExpr.Nav (arg, "str"), ctx
  | MUniOp.StrLen ->
    CExpr.Nav (arg, "len"), ctx
  | MUniOp.Unbox ->
    let valTy, ctx = cirGetCTy ctx ty
    let deref = CExpr.Uni (CUniOp.Deref, CExpr.Cast (arg, CTy.Ptr valTy))
    deref, ctx
  | MUniOp.Proj index ->
    CExpr.Proj (arg, index), ctx
  | MUniOp.Tag ->
    CExpr.Nav (arg, "tag"), ctx
  | MUniOp.GetVariant serial ->
    let _, ctx = cirGetCTy ctx ty
    CExpr.Uni (CUniOp.Deref, CExpr.Nav (arg, cirCtxUniqueName ctx serial)), ctx
  | MUniOp.ListIsEmpty ->
    CExpr.Uni (CUniOp.Not, arg), ctx
  | MUniOp.ListHead ->
    CExpr.Arrow (arg, "head"), ctx
  | MUniOp.ListTail ->
    CExpr.Arrow (arg, "tail"), ctx

let genExprBin ctx op l r =
  match op with
  | MOp.StrAdd ->
    genExprBinAsCall ctx "str_add" l r
  | MOp.StrCmp ->
    genExprBinAsCall ctx "str_cmp" l r
  | MOp.StrIndex ->
    let l, ctx = genExpr ctx l
    let r, ctx = genExpr ctx r
    CExpr.Index (CExpr.Nav (l, "str"), r), ctx
  | _ ->
    let l, ctx = genExpr ctx l
    let r, ctx = genExpr ctx r
    let opExpr = CExpr.Bin (cOpFrom op, l, r)
    opExpr, ctx

let genExprList ctx exprs =
  let rec go results ctx exprs =
    match exprs with
    | [] -> listRev results, ctx
    | expr :: exprs ->
      let result, ctx = genExpr ctx expr
      go (result :: results) ctx exprs
  go [] ctx exprs

let genExpr (ctx: CirCtx) (arg: MExpr): CExpr * CirCtx =
  match arg |> mxSugar with
  | MExpr.Lit (Lit.Int value, _) ->
    CExpr.Int value, ctx
  | MExpr.Lit (Lit.Char value, _) ->
    CExpr.Char value, ctx
  | MExpr.Lit (Lit.Str value, _) ->
    CExpr.StrObj value, ctx
  | MExpr.Lit (Lit.Bool false, _) ->
    CExpr.Int 0, ctx
  | MExpr.Lit (Lit.Bool true, _) ->
    CExpr.Int 1, ctx
  | MExpr.Default (ty, _) ->
    genExprDefault ctx ty
  | MExpr.Ref (serial, _, _) ->
    CExpr.Ref (cirCtxUniqueName ctx serial), ctx
  | MExpr.Proc (serial, ty, loc) ->
    genExprProc ctx serial ty loc
  | MExpr.Variant (_, serial, ty, _) ->
    genExprVariant ctx serial ty
  | MExpr.Uni (op, arg, ty, loc) ->
    genExprUniOp ctx op arg ty loc
  | MExpr.Bin (op, l, r, _, _) ->
    genExprBin ctx op l r

let genExprCallPrintfn ctx format args =
  // Insert implicit cast from str to str ptr.
  let rec go acc ctx args =
    match args with
    | [] ->
      listRev acc, ctx
    | MExpr.Lit (Lit.Str value, _) :: args ->
      go (CExpr.StrRaw value :: acc) ctx args
    | arg :: args when mexprToTy arg = tyStr ->
      let arg, ctx = genExpr ctx arg
      let acc = CExpr.Nav (arg, "str") :: acc
      go acc ctx args
    | arg :: args ->
      let arg, ctx = genExpr ctx arg
      go (arg :: acc) ctx args

  let args, ctx = go [] ctx args
  let format = CExpr.StrRaw (format + "\n")
  let expr = CStmt.Expr (CExpr.Call (CExpr.Ref "printf", format :: args))
  let ctx = cirCtxAddStmt ctx expr
  genExprDefault ctx tyUnit

let genExprCallInt arg argTy ctx =
  let arg, ctx = genExpr ctx arg
  match argTy with
  | Ty.Con (TyCon.Int, _) ->
    arg, ctx
  | Ty.Con (TyCon.Char,_) ->
    CExpr.Cast (arg, CTy.Int), ctx
  | Ty.Con (TyCon.Str, _) ->
    CExpr.Call (CExpr.Ref "str_to_int", [arg]), ctx
  | _ ->
    failwith "Never: Type Error `int`"

let genExprCallString arg argTy ctx =
  let arg, ctx = genExpr ctx arg
  match argTy with
  | Ty.Con (TyCon.Int, _) ->
    CExpr.Call (CExpr.Ref "str_of_int", [arg]), ctx
  | Ty.Con (TyCon.Char, _) ->
    CExpr.Call (CExpr.Ref "str_of_char", [arg]), ctx
  | Ty.Con (TyCon.Str, _) ->
    arg, ctx
  | _ ->
    failwith "Never: Type Error `int`"

let genExprCallPrim ctx prim args primTy resultTy loc =
  match prim, args, primTy with
  | HPrim.NativeFun (nativeFunIdent, _), _, _ ->
    let args, ctx = genExprList ctx args
    CExpr.Call (CExpr.Ref nativeFunIdent, args), ctx

  | HPrim.Printfn, (MExpr.Lit (Lit.Str format, _)) :: args, _ ->
    genExprCallPrintfn ctx format args

  | HPrim.Assert, _, _ ->
    let callee = CExpr.Ref "milone_assert"
    let args, ctx = genExprList ctx args
    // Embed the source location information.
    let args =
      let y, x = loc
      listAppend args [CExpr.Int y; CExpr.Int x]
    let assertCall = CExpr.Call (callee, args)
    let ctx = cirCtxAddStmt ctx (CStmt.Expr assertCall)
    genExprDefault ctx resultTy

  | HPrim.StrGetSlice, _, _ ->
    let callee = CExpr.Ref "str_get_slice"
    let args, ctx = genExprList ctx args
    CExpr.Call (callee, args), ctx

  | HPrim.Char, [arg], _ ->
    let arg, ctx = genExpr ctx arg
    CExpr.Cast (arg, CTy.Char), ctx

  | HPrim.Int, [arg], Ty.Con (TyCon.Fun, [argTy; _]) ->
    genExprCallInt arg argTy ctx

  | HPrim.String, [arg], Ty.Con (TyCon.Fun, [argTy; _]) ->
    genExprCallString arg argTy ctx

  | _ ->
    failwithf "Invalid call to primitive %A" (prim, args, primTy, resultTy)

let genExprCallProc ctx callee args ty =
  match callee, args with
  | _ ->
    let callee, ctx = genExpr ctx callee
    let args, ctx = genExprList ctx args
    CExpr.Call (callee, args), ctx

let genExprCallClosure ctx callee args =
  let callee, ctx = genExpr ctx callee
  let args, ctx = genExprList ctx args
  let funPtr = CExpr.Nav (callee, "fun")
  let envArg = CExpr.Nav (callee, "env")
  CExpr.Call (funPtr, envArg :: args), ctx

let genInitExprCore ctx serial expr ty =
  let ident = cirCtxUniqueName ctx serial
  let cty, ctx = cirGetCTy ctx ty
  cirCtxAddStmt ctx (CStmt.Let (ident, expr, cty))

let genInitClosure ctx serial funSerial envSerial ty =
  let ident = cirCtxUniqueName ctx serial
  let ty, ctx = cirGetCTy ctx ty
  let fields =
    [
      "fun", CExpr.Ref (cirCtxUniqueName ctx funSerial)
      "env", CExpr.Ref (cirCtxUniqueName ctx envSerial)
    ]
  let initExpr = CExpr.Init (fields, ty)
  cirCtxAddStmt ctx (CStmt.Let (ident, Some initExpr, ty))

let genInitBox ctx serial arg =
  let argTy, ctx = cirGetCTy ctx (mexprToTy arg)
  let arg, ctx = genExpr ctx arg

  // void* p = (void*)malloc(sizeof T);
  let temp = cirCtxUniqueName ctx serial
  let ctx = cirCtxAddStmt ctx (CStmt.LetAlloc (temp, CTy.Ptr argTy, CTy.Ptr CTy.Void))

  // *(T*)p = t;
  let left = CExpr.Uni (CUniOp.Deref, CExpr.Cast (CExpr.Ref temp, CTy.Ptr argTy))
  let ctx = cirCtxAddStmt ctx (CStmt.Set (left, arg))

  ctx

let genInitIndirect ctx serial payload ty =
  let varName = cirCtxUniqueName ctx serial
  let payloadTy, ctx = cirGetCTy ctx ty
  let ptrTy = CTy.Ptr payloadTy

  let payload, ctx = genExpr ctx payload

  // T* p = (T*)malloc(sizeof T);
  let ctx = cirCtxAddStmt ctx (CStmt.LetAlloc (varName, ptrTy, ptrTy))

  // *(T*)p = t;
  let left = CExpr.Uni (CUniOp.Deref, CExpr.Cast (CExpr.Ref varName, ptrTy))
  let ctx = cirCtxAddStmt ctx (CStmt.Set (left, payload))

  ctx

let genInitCons ctx serial head tail listTy =
  let temp = cirCtxUniqueName ctx serial
  let listTy, ctx = cirGetCTy ctx listTy
  let ctx = cirCtxAddStmt ctx (CStmt.LetAlloc (temp, listTy, listTy))

  // head
  let head, ctx = genExpr ctx head
  let stmt = CStmt.Set (CExpr.Arrow (CExpr.Ref temp, "head"), head)
  let ctx = cirCtxAddStmt ctx stmt

  // tail
  let tail, ctx = genExpr ctx tail
  let stmt = CStmt.Set (CExpr.Arrow (CExpr.Ref temp, "tail"), tail)
  let ctx = cirCtxAddStmt ctx stmt

  ctx

let genInitTuple ctx serial items tupleTy =
  let ident = cirCtxUniqueName ctx serial
  let tupleTy, ctx = cirGetCTy ctx tupleTy
  let ctx = cirCtxAddStmt ctx (CStmt.Let (ident, None, tupleTy))
  let rec go ctx i items =
    match items with
    | [] ->
      ctx
    | item :: items ->
      let left = CExpr.Nav (CExpr.Ref ident, tupleField i)
      let item, ctx = genExpr ctx item
      let stmt = CStmt.Set (left, item)
      let ctx = cirCtxAddStmt ctx stmt
      go ctx (i + 1) items
  go ctx 0 items

let genInitVariant ctx varSerial variantSerial payloadSerial unionTy =
  let temp = cirCtxUniqueName ctx varSerial
  let unionTy, ctx = cirGetCTy ctx unionTy
  let variantName = cirCtxUniqueName ctx variantSerial
  let payloadExpr = CExpr.Ref (cirCtxUniqueName ctx payloadSerial)
  let fields =
    [
      "tag", CExpr.Ref (cirCtxUniqueName ctx variantSerial)
      variantName, payloadExpr
    ]
  let init = CExpr.Init (fields, unionTy)
  let ctx = cirCtxAddStmt ctx (CStmt.Let (temp, Some init, unionTy))
  ctx

let genStmtLetVal ctx serial init ty loc =
  match init with
  | MInit.UnInit ->
    genInitExprCore ctx serial None ty
  | MInit.Expr expr ->
    let expr, ctx = genExpr ctx expr
    genInitExprCore ctx serial (Some expr) ty
  | MInit.CallPrim (prim, args, calleeTy) ->
    let expr, ctx = genExprCallPrim ctx prim args calleeTy ty loc
    genInitExprCore ctx serial (Some expr) ty
  | MInit.CallProc (callee, args, _) ->
    let expr, ctx = genExprCallProc ctx callee args ty
    genInitExprCore ctx serial (Some expr) ty
  | MInit.CallClosure (callee, args) ->
    let expr, ctx = genExprCallClosure ctx callee args
    genInitExprCore ctx serial (Some expr) ty
  | MInit.Closure (funSerial, envSerial) ->
    genInitClosure ctx serial funSerial envSerial ty
  | MInit.Box arg ->
    genInitBox ctx serial arg
  | MInit.Indirect payload ->
    genInitIndirect ctx serial payload ty
  | MInit.Cons (head, tail) ->
    genInitCons ctx serial head tail ty
  | MInit.Tuple items ->
    genInitTuple ctx serial items ty
  | MInit.Variant (variantSerial, payloadSerial) ->
    genInitVariant ctx serial variantSerial payloadSerial ty

let genStmtDo ctx expr =
  let expr, ctx = genExpr ctx expr
  cirCtxAddStmt ctx (CStmt.Expr expr)

let genStmtSet ctx serial right =
  let right, ctx = genExpr ctx right
  let ident = cirCtxUniqueName ctx serial
  let left = CExpr.Ref (ident)
  cirCtxAddStmt ctx (CStmt.Set (left, right))

let genStmtReturn ctx expr =
  let expr, ctx = genExpr ctx expr
  cirCtxAddStmt ctx (CStmt.Return (Some expr))

let genStmt ctx stmt =
  match stmt with
  | MStmt.Do (expr, _) ->
    genStmtDo ctx expr
  | MStmt.LetVal (serial, init, ty, loc) ->
    genStmtLetVal ctx serial init ty loc
  | MStmt.Set (serial, right, _) ->
    genStmtSet ctx serial right
  | MStmt.Return (expr, _) ->
    genStmtReturn ctx expr
  | MStmt.Label (label, _) ->
    cirCtxAddStmt ctx (CStmt.Label label)
  | MStmt.Goto (label, _) ->
    cirCtxAddStmt ctx (CStmt.Goto label)
  | MStmt.GotoIf (pred, label, _) ->
    let pred, ctx = genExpr ctx pred
    cirCtxAddStmt ctx (CStmt.GotoIf (pred, label))
  | MStmt.Exit (arg, _) ->
    let arg, ctx = genExpr ctx arg
    cirCtxAddStmt ctx (CStmt.Expr (CExpr.Call (CExpr.Ref "exit", [arg])))
  | MStmt.Proc _ ->
    ctx

let genBlock (ctx: CirCtx) (stmts: MStmt list) =
  let bodyCtx = genStmts (cirCtxNewBlock ctx) stmts
  let stmts = bodyCtx |> cirCtxGetStmts
  let ctx = cirCtxRollBack ctx bodyCtx
  listRev stmts, ctx

let genStmts (ctx: CirCtx) (stmts: MStmt list): CirCtx =
  let rec go ctx stmts =
    match stmts with
    | [] -> ctx
    | stmt :: stmts ->
      let ctx = genStmt ctx stmt
      go ctx stmts
  go ctx stmts

let genDecls (ctx: CirCtx) decls =
  match decls with
  | [] ->
    ctx

  | MStmt.Proc (callee, isMainFun, args, body, resultTy, _) :: decls ->
    let ident, args =
      if isMainFun
      then "main", []
      else cirCtxUniqueName ctx callee, args
    let rec go acc ctx args =
      match args with
      | [] ->
        listRev acc, ctx
      | (arg, ty, _) :: args ->
        let ident = cirCtxUniqueName ctx arg
        let cty, ctx = cirGetCTy ctx ty
        go ((ident, cty) :: acc) ctx args
    let args, ctx = go [] ctx args
    let body, ctx = genBlock ctx body
    let resultTy, ctx = cirGetCTy ctx resultTy
    let funDecl = CDecl.Fun (ident, args, resultTy, body)
    let ctx = cirCtxAddDecl ctx funDecl
    genDecls ctx decls

  | _ ->
    failwith "Top-level statements must be declarations."

let genLogs (ctx: CirCtx) =
  let rec go (ctx: CirCtx) logs =
    match logs with
    | [] ->
      ctx
    | (log, loc) :: logs ->
      let y, _ = loc
      let msg = log |> logToString loc
      let ctx = cirCtxAddDecl ctx (CDecl.ErrDir (msg, 1 + y))
      go ctx logs

  let logs = ctx |> cirCtxGetLogs |> listRev
  let ctx = go ctx logs
  let success = logs |> listIsEmpty
  success, ctx

let gen (decls, mirCtx: MirCtx): CDecl list * bool =
  let ctx = cirCtxFromMirCtx mirCtx
  let ctx = genDecls ctx decls
  let success, ctx = genLogs ctx
  let decls = ctx |> cirCtxGetDecls |> listRev
  decls, success<|MERGE_RESOLUTION|>--- conflicted
+++ resolved
@@ -272,15 +272,9 @@
         | Ty.Con (TyCon.List, _)
         | Ty.Con (TyCon.Fun, _)
         | Ty.Error _ ->
-<<<<<<< HEAD
           eprintfn "NEVER error type %A" ty
           sprintf "/* unknown ty %A */" ty, ctx
-          // failwithf "Never %A" ty
-      let ctx = { ctx with TyUniqueNames = ctx.TyUniqueNames |> mapAdd ty ident }
-=======
-          failwithf "Never %A" ty
       let ctx = ctx |> cirCtxWithTyUniqueNames (ctx |> cirCtxGetTyUniqueNames |> mapAdd ty ident)
->>>>>>> b314f77e
       ident, ctx
   go ty ctx
 
